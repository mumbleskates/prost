#![doc(html_root_url = "https://docs.rs/bilrost-derive/0.12.3")]
// The `quote!` macro requires deep recursion.
#![recursion_limit = "4096"]

use std::collections::{BTreeMap, BTreeSet};
use std::mem::take;
use std::ops::Deref;

use anyhow::{bail, Error};
use field::bilrost_attrs;
use itertools::Itertools;
use proc_macro2::{Span, TokenStream};
use quote::quote;
use syn::{
    parse_str, Data, DataEnum, DataStruct, DeriveInput, Expr, Fields, FieldsNamed, FieldsUnnamed,
    Ident, ImplGenerics, Index, Meta, TypeGenerics, Variant, WhereClause,
};

use crate::field::Field;

mod field;

/// Helper type to ensure a value is used at runtime.
struct MustMove<T>(Option<T>);

impl<T> MustMove<T> {
    fn new(t: T) -> Self {
        Self(Some(t))
    }

    fn into_inner(mut self) -> T {
        take(&mut self.0).unwrap()
    }
}

impl<T> Drop for MustMove<T> {
    fn drop(&mut self) {
        if self.0.is_some() {
            panic!("a must-use value was dropped!");
        }
    }
}

impl<T> Deref for MustMove<T> {
    type Target = T;

    fn deref(&self) -> &T {
        self.0.as_ref().unwrap()
    }
}

/// Defines the common aliases for encoder types available to every bilrost derive.
///
/// The standard encoders are all made available in scope with lower-cased names, making them
/// simultaneously easier to spell when writing the field attributes and making them less likely to
/// shadow custom encoder types.
fn encoder_alias_header() -> TokenStream {
    quote! {
        use ::bilrost::encoding::{
            Fixed as fixed,
            General as general,
            Map as map,
            Packed as packed,
            Unpacked as unpacked,
            VecBlob as vecblob,
        };
    }
}

enum SortGroupPart {
    // A set of fields that can be sorted by any of their tags, as they are always contiguous
    Contiguous(Vec<(TokenStream, Field)>),
    // A oneof field that needs to be sorted based on its current value's tag
    Oneof((TokenStream, Field)),
}
use SortGroupPart::*;
enum FieldChunk {
    // A field that does not need to be sorted
    AlwaysOrdered((TokenStream, Field)),
    // A set of fields that must be sorted before emitting
    SortGroup(Vec<SortGroupPart>),
}
use FieldChunk::*;

struct PreprocessedMessage<'a> {
    ident: Ident,
    impl_generics: ImplGenerics<'a>,
    ty_generics: TypeGenerics<'a>,
    where_clause: Option<&'a WhereClause>,
    unsorted_fields: Vec<(TokenStream, Field)>,
}

fn preprocess_message(input: &DeriveInput) -> Result<PreprocessedMessage, Error> {
    let ident = input.ident.clone();

    let variant_data = match &input.data {
        Data::Struct(variant_data) => variant_data,
        Data::Enum(..) => bail!("Message can not be derived for an enum"),
        Data::Union(..) => bail!("Message can not be derived for a union"),
    };

    let fields: Vec<syn::Field> = match variant_data {
        DataStruct {
            fields: Fields::Named(FieldsNamed { named: fields, .. }),
            ..
        } => fields.into_iter().cloned().collect(),
        DataStruct {
            fields:
                Fields::Unnamed(FieldsUnnamed {
                    unnamed: fields, ..
                }),
            ..
        } => fields.into_iter().cloned().collect(),
        DataStruct {
            fields: Fields::Unit,
            ..
        } => Vec::new(),
    };

    let mut next_tag: u32 = 1;
    let unsorted_fields: Vec<(TokenStream, Field)> = fields
        .into_iter()
        .enumerate()
        .flat_map(|(i, field)| {
            let field_ident = field.ident.map(|x| quote!(#x)).unwrap_or_else(|| {
                let index = Index {
                    index: i as u32,
                    span: Span::call_site(),
                };
                quote!(#index)
            });
            match Field::new(field.ty, field.attrs, next_tag) {
                Ok(Some(field)) => {
                    next_tag = field.tags().iter().max().map(|t| t + 1).unwrap_or(next_tag);
                    Some(Ok((field_ident, field)))
                }
                Ok(None) => None,
                Err(err) => Some(Err(
                    err.context(format!("invalid message field {}.{}", ident, field_ident))
                )),
            }
        })
        .collect::<Result<Vec<_>, _>>()?;

    if let Some((duplicate_tag, _)) = unsorted_fields
        .iter()
        .flat_map(|(_, field)| field.tags())
        .sorted_unstable()
        .tuple_windows()
        .find(|(a, b)| a == b)
    {
        bail!("message {} has duplicate tag {}", ident, duplicate_tag)
    };

    let (impl_generics, ty_generics, where_clause) = input.generics.split_for_impl();

    Ok(PreprocessedMessage {
        ident,
        impl_generics,
        ty_generics,
        where_clause,
        unsorted_fields,
    })
}

/// Sorts a vec of unsorted fields into discrete chunks that may be ordered together at runtime to
/// ensure that all their fields are encoded in sorted order.
fn sort_fields(unsorted_fields: Vec<(TokenStream, Field)>) -> Vec<FieldChunk> {
    let mut chunks = Vec::<FieldChunk>::new();
    let mut fields = unsorted_fields
        .into_iter()
        .sorted_unstable_by_key(|(_, field)| field.first_tag())
        .peekable();
    // Current vecs we are building for FieldChunk::SortGroup and SortGroupPart::Contiguous
    let mut current_contiguous_group: Vec<(TokenStream, Field)> = vec![];
    let mut current_sort_group: Vec<SortGroupPart> = vec![];
    // Set of oneof tags that are interspersed with other fields, so we know when we're able to
    // put multiple fields into the same ordered group.
    let mut sort_group_oneof_tags = BTreeSet::<u32>::new();
    while let (Some(this_field), next_field) = (fields.next(), fields.peek()) {
        // The following logic is a bit involved, so ensure that we can't forget to use the values.
        let this_field = MustMove::new(this_field);
        let (_, field) = this_field.deref();
        let first_tag = field.first_tag();
        let last_tag = field.last_tag();
        // Check if this field is a oneof with tags interleaved with other fields' tags. If true,
        // this field must always be emitted into a sort group.
        let overlaps = next_field.is_some_and(|(_, next_field)| last_tag > next_field.first_tag());
        // Check if this field is already in a range we know requires runtime sorting.
        let in_current_sort_group = sort_group_oneof_tags
            .last()
            .is_some_and(|end| *end > first_tag);

        if in_current_sort_group {
            // We're still building a sort group.
            if overlaps {
                // This field overlaps others and must always be emitted independently.
                // Emit any current ordered group, then emit this field as another part on its own.
                if !current_contiguous_group.is_empty() {
                    current_sort_group.push(Contiguous(take(&mut current_contiguous_group)));
                }
                sort_group_oneof_tags.extend(field.tags());
                current_sort_group.push(Oneof(this_field.into_inner()));
            } else if sort_group_oneof_tags
                .range(first_tag..=last_tag)
                .next()
                .is_some()
            {
                // This field is a oneof that is itself interleaved by other oneofs and must always
                // be emitted independently. Emit any current ordered group, then emit this field as
                // another part on its own.
                if !current_contiguous_group.is_empty() {
                    current_sort_group.push(Contiguous(take(&mut current_contiguous_group)));
                }
                // In this case we don't need to add this field's tags to `sort_group_oneof_tags`,
                // because it doesn't itself overlap (we know that every field after this has a tag
                // greater than this field's last tag).
                current_sort_group.push(Oneof(this_field.into_inner()));
            } else {
                // This field doesn't overlap with anything so we just add it to the current group
                // of already-ordered fields.
                if let Some((_, previous_field)) = current_contiguous_group.last() {
                    if sort_group_oneof_tags
                        .range(previous_field.last_tag()..=first_tag)
                        .next()
                        .is_some()
                    {
                        // One of the overlapping oneofs in this sort group may emit a tag between
                        // the previous field in the ordered group and this one, so split the
                        // ordered group here.
                        current_sort_group.push(Contiguous(take(&mut current_contiguous_group)));
                    }
                }
                current_contiguous_group.push(this_field.into_inner());
            }
        } else {
            // We are not already in a sort group.
            if overlaps {
                // This field requires sorting with others. Begin a new sort group.
                sort_group_oneof_tags = field.tags().into_iter().collect();
                current_sort_group.push(Oneof(this_field.into_inner()));
            } else {
                // This field doesn't need to be sorted.
                chunks.push(AlwaysOrdered(this_field.into_inner()));
            }
        }

        if let Some(sort_group_end) = sort_group_oneof_tags.last().copied() {
            if !next_field.is_some_and(|(_, next_field)| next_field.first_tag() < sort_group_end) {
                // We've been building a sort group, but we just reached the end.
                if !current_contiguous_group.is_empty() {
                    current_sort_group.push(Contiguous(take(&mut current_contiguous_group)));
                }
                assert!(
                    !current_sort_group.is_empty(),
                    "emitting a sort group but there are no fields"
                );
                chunks.push(SortGroup(take(&mut current_sort_group)));
                sort_group_oneof_tags.clear();
            }
        }
    }
    assert!(
        current_sort_group.into_iter().next().is_none(),
        "fields left over after chunking"
    );
    assert!(
        current_contiguous_group.into_iter().next().is_none(),
        "fields left over after chunking"
    );
    drop(sort_group_oneof_tags);

    chunks
}

/// Combines an optional already-existing where clause with additional terms for each field's
/// encoder to assert that it supports the field's type.
fn impl_append_wheres(
    where_clause: Option<&WhereClause>,
    field_wheres: impl Iterator<Item = Option<TokenStream>>,
) -> TokenStream {
    // dedup the where clauses by their String values
    let encoder_wheres: BTreeMap<_, _> = field_wheres
        .flatten()
        .map(|where_| (where_.to_string(), where_))
        .collect();
    let encoder_wheres: Vec<_> = encoder_wheres.values().collect();
    if let Some(where_clause) = where_clause {
        quote! { #where_clause #(, #encoder_wheres)* }
    } else if encoder_wheres.is_empty() {
        quote!() // no where clause terms
    } else {
        quote! { where #(#encoder_wheres),*}
    }
}

fn append_encoder_wheres<T>(
    where_clause: Option<&WhereClause>,
    fields: &[(T, Field)],
) -> TokenStream {
    impl_append_wheres(
        where_clause,
        fields.iter().map(|(_, field)| field.encoder_where()),
    )
}

fn append_distinguished_encoder_wheres<T>(
    where_clause: Option<&WhereClause>,
    fields: &[(T, Field)],
) -> TokenStream {
    impl_append_wheres(
        where_clause,
        fields
            .iter()
            .map(|(_, field)| field.distinguished_encoder_where()),
    )
}

// TODO(widders): test coverage for completed features:
//  * do prop-testing for stronger round-trip guarantees now that the encoding is better
//    distinguished
//  * unknown fields are forbidden in distinguished decoding
//  * map keys and set values must be ascending in distinguished decoding
//  * map keys and set values must never recur in any decoding mode with either hash or btree
//  * repeated fields must have matching packed-ness in distinguished decoding

fn try_message(input: TokenStream) -> Result<TokenStream, Error> {
    let input: DeriveInput = syn::parse2(input)?;

    let PreprocessedMessage {
        ident,
        impl_generics,
        ty_generics,
        where_clause,
        unsorted_fields,
    } = preprocess_message(&input)?;
    let fields = sort_fields(unsorted_fields.clone());
    let where_clause = append_encoder_wheres(where_clause, &unsorted_fields);

    let encoded_len = fields.iter().map(|chunk| match chunk {
        AlwaysOrdered((field_ident, field)) => field.encoded_len(quote!(self.#field_ident)),
        SortGroup(parts) => {
            let parts: Vec<TokenStream> = parts
                .iter()
                .map(|part| match part {
                    Contiguous(fields) => {
                        let Some((_, first_field)) = fields.first() else {
                            panic!("empty contiguous field group");
                        };
                        let first_tag = first_field.first_tag();
                        let each_len = fields.iter().cloned().map(|(field_ident, field)| {
                            field.encoded_len(quote!(instance.#field_ident))
                        });
                        quote! {
                            parts[nparts] = (#first_tag, Some(|instance, tm| {
                                0 #(+ #each_len)*
                            }));
                            nparts += 1;
                        }
                    }
                    Oneof((field_ident, field)) => {
                        let current_tag = field.current_tag(quote!(self.#field_ident));
                        let encoded_len = field.encoded_len(quote!(instance.#field_ident));
                        quote! {
                            if let Some(tag) = #current_tag {
                                parts[nparts] = (tag, Some(|instance, tm| {
                                    #encoded_len
                                }));
                                nparts += 1;
                            }
                        }
                    }
                })
                .collect();
            let max_parts = parts.len();
            // TODO(widders): when there are many parts, use Vec instead of array
            quote! {
                {
                    let mut parts = [
                        (0u32, ::core::option::Option::None::<
                                   fn(&Self, &mut ::bilrost::encoding::TagMeasurer) -> usize
                               >);
                        #max_parts
                    ];
                    let mut nparts = 0usize;
                    #(#parts)*
                    let parts = &mut parts[..nparts];
                    parts.sort_unstable_by_key(|(tag, _)| *tag);
                    parts.iter().map(|(_, len_func)| (len_func.unwrap())(self, tm)).sum::<usize>()
                }
            }
        }
    });

    let encode = fields.iter().map(|chunk| match chunk {
        AlwaysOrdered((field_ident, field)) => field.encode(quote!(self.#field_ident)),
        SortGroup(parts) => {
            let parts: Vec<TokenStream> = parts
                .iter()
                .map(|part| match part {
                    Contiguous(fields) => {
                        let Some((_, first_field)) = fields.first() else {
                            panic!("empty contiguous field group");
                        };
                        let first_tag = first_field.first_tag();
                        let each_field = fields.iter().cloned().map(|(field_ident, field)| {
                            field.encode(quote!(instance.#field_ident))
                        });
                        quote! {
                            parts[nparts] = (#first_tag, Some(|instance, buf, tw| {
                                #(#each_field)*
                            }));
                            nparts += 1;
                        }
                    }
                    Oneof((field_ident, field)) => {
                        let current_tag = field.current_tag(quote!(self.#field_ident));
                        let encode = field.encode(quote!(instance.#field_ident));
                        quote! {
                            if let Some(tag) = #current_tag {
                                parts[nparts] = (tag, Some(|instance, buf, tw| {
                                    #encode
                                }));
                                nparts += 1;
                            }
                        }
                    }
                })
                .collect();
            let max_parts = parts.len();
            // TODO(widders): when there are many parts, use Vec instead of array
            quote! {
                {
                    let mut parts = [
                        (0u32, ::core::option::Option::None::<
                                   fn(&Self, &mut __B, &mut ::bilrost::encoding::TagWriter)
                               >);
                        #max_parts
                    ];
                    let mut nparts = 0usize;
                    #(#parts)*
                    let parts = &mut parts[..nparts];
                    parts.sort_unstable_by_key(|(tag, _)| *tag);
                    parts.iter().for_each(|(_, encode_func)| (encode_func.unwrap())(self, buf, tw));
                }
            }
        }
    });

    let decode = unsorted_fields.iter().map(|(field_ident, field)| {
        let decode = field.decode(quote!(value));
        let tags = field.tags().into_iter().map(|tag| quote!(#tag));
        let tags = Itertools::intersperse(tags, quote!(|));

        quote! {
            #(#tags)* => {
                let mut value = &mut self.#field_ident;
                #decode.map_err(|mut error| {
                    error.push(STRUCT_NAME, stringify!(#field_ident));
                    error
                })
            },
        }
    });

    let struct_name = if unsorted_fields.is_empty() {
        quote!()
    } else {
        quote!(
            const STRUCT_NAME: &'static str = stringify!(#ident);
        )
    };

    let methods = unsorted_fields
        .iter()
        .flat_map(|(field_ident, field)| field.methods(field_ident))
        .collect::<Vec<_>>();
    let methods = if methods.is_empty() {
        quote!()
    } else {
        quote! {
            #[allow(dead_code)]
            impl #impl_generics #ident #ty_generics #where_clause {
                #(#methods)*
            }
        }
    };

    let static_guards = unsorted_fields
        .iter()
        .filter_map(|(field_ident, field)| field.tag_list_guard(field_ident.to_string()));

    let field_idents = unsorted_fields.iter().map(|(field_ident, _)| field_ident);

    let expanded = quote! {
        #(#static_guards)*

        impl #impl_generics ::bilrost::RawMessage for #ident #ty_generics #where_clause {
            #[allow(unused_variables)]
            fn raw_encode<__B>(&self, buf: &mut __B)
            where
                __B: ::bilrost::bytes::BufMut + ?Sized,
            {
                let tw = &mut ::bilrost::encoding::TagWriter::new();
                #(#encode)*
            }

            #[allow(unused_variables)]
            fn raw_decode_field<__B>(
                &mut self,
                tag: u32,
                wire_type: ::bilrost::encoding::WireType,
                duplicated: bool,
                buf: ::bilrost::encoding::Capped<__B>,
                ctx: ::bilrost::encoding::DecodeContext,
            ) -> ::core::result::Result<(), ::bilrost::DecodeError>
            where
                __B: ::bilrost::bytes::Buf + ?Sized,
            {
                #struct_name
                match tag {
                    #(#decode)*
                    _ => ::bilrost::encoding::skip_field(wire_type, buf),
                }
            }

            #[inline]
            fn raw_encoded_len(&self) -> usize {
                let tm = &mut ::bilrost::encoding::TagMeasurer::new();
                0 #(+ #encoded_len)*
            }
        }

        impl #impl_generics ::core::default::Default for #ident #ty_generics #where_clause {
            fn default() -> Self {
                Self {
                    #(#field_idents: ::core::default::Default::default(),)*
                }
            }
        }
    };

    let impl_wrapper_const_ident = parse_str::<Ident>(
        &("__BILROST_DERIVED_IMPL_MESSAGE_FOR_".to_owned() + &ident.to_string()),
    )?;
    let aliases = encoder_alias_header();
    let expanded = quote! {
        const #impl_wrapper_const_ident: () = {
            #aliases

            #expanded

            #methods
        };
    };

    Ok(expanded)
}

#[proc_macro_derive(Message, attributes(bilrost))]
pub fn message(input: proc_macro::TokenStream) -> proc_macro::TokenStream {
    try_message(input.into()).unwrap().into()
}

fn try_distinguished_message(input: TokenStream) -> Result<TokenStream, Error> {
    let input: DeriveInput = syn::parse2(input)?;

    let PreprocessedMessage {
        ident,
        impl_generics,
        ty_generics,
        where_clause,
        unsorted_fields,
    } = preprocess_message(&input)?;
    let where_clause = append_distinguished_encoder_wheres(where_clause, &unsorted_fields);

    let decode = unsorted_fields.iter().map(|(field_ident, field)| {
        let decode = field.decode_distinguished(quote!(value));
        let tags = field.tags().into_iter().map(|tag| quote!(#tag));
        let tags = Itertools::intersperse(tags, quote!(|));

        quote! {
            #(#tags)* => {
                let mut value = &mut self.#field_ident;
                #decode.map_err(|mut error| {
                    error.push(STRUCT_NAME, stringify!(#field_ident));
                    error
                })
            },
        }
    });

    let struct_name = if unsorted_fields.is_empty() {
        quote!()
    } else {
        quote!(
            const STRUCT_NAME: &'static str = stringify!(#ident);
        )
    };

    let expanded = quote! {
        impl #impl_generics ::bilrost::RawDistinguishedMessage
        for #ident #ty_generics #where_clause {
            #[allow(unused_variables)]
            fn raw_decode_field_distinguished<__B>(
                &mut self,
                tag: u32,
                wire_type: ::bilrost::encoding::WireType,
                duplicated: bool,
                buf: ::bilrost::encoding::Capped<__B>,
                ctx: ::bilrost::encoding::DecodeContext,
            ) -> ::core::result::Result<(), ::bilrost::DecodeError>
            where
                __B: ::bilrost::bytes::Buf + ?Sized,
            {
                #struct_name
                match tag {
                    #(#decode)*
                    _ => Err(::bilrost::DecodeError::new("unknown field tag")),
                }
            }
        }
    };

    let impl_wrapper_const_ident = parse_str::<Ident>(
        &("__BILROST_DERIVED_IMPL_DISTINGUISHED_MESSAGE_FOR_".to_owned() + &ident.to_string()),
    )?;
    let aliases = encoder_alias_header();
    let expanded = quote! {
        const #impl_wrapper_const_ident: () = {
            #aliases

            #expanded
        };
    };

    Ok(expanded)
}

#[proc_macro_derive(DistinguishedMessage, attributes(bilrost))]
pub fn distinguished_message(input: proc_macro::TokenStream) -> proc_macro::TokenStream {
    try_distinguished_message(input.into()).unwrap().into()
}

fn try_enumeration(input: TokenStream) -> Result<TokenStream, Error> {
    let input: DeriveInput = syn::parse2(input)?;
    let ident = input.ident;

    let generics = &input.generics;
    let (impl_generics, ty_generics, where_clause) = generics.split_for_impl();

    let punctuated_variants = match input.data {
        Data::Enum(DataEnum { variants, .. }) => variants,
        Data::Struct(_) => bail!("Enumeration can not be derived for a struct"),
        Data::Union(..) => bail!("Enumeration can not be derived for a union"),
    };

    // Map the variants into 'fields'.
    let mut variants: Vec<(Ident, Expr)> = Vec::new();
    let mut has_default = false;
    for Variant {
        attrs,
        ident,
        fields,
        discriminant,
        ..
    } in punctuated_variants
    {
        match fields {
            Fields::Unit => (),
            Fields::Named(_) | Fields::Unnamed(_) => {
                bail!("Enumeration variants may not have fields")
            }
        }

        match discriminant {
            Some((_, expr)) => variants.push((ident, expr)),
            None => bail!("Enumeration variants must have a discriminant"),
        }

        // Detect whether `Default` is being derived by looking for the #[default] attribute. This
        // isn't foolproof, but it's good enough for most cases and 1) if we falsely detect that
        // `Default` was implemented `NewForOverwrite` can be implemented manually if needed; if we
        // fail to detect that `Default` was implemented we can suppress generating the automatic
        // `NewForOverwrite` with the `bilrost(has_default)` attribute described below; and 3) the
        // `NewForOverwrite` trait is slated to be factored out anyway.
        has_default |= attrs
            .iter()
            .any(|attr| matches!(&attr.meta, Meta::Path(path) if path.is_ident("default")));
    }

    // If `std::Default` is implemented for the type in a way we can't auto-detect, we make it
    // possible to prevent implementing the automatic `NewForOverwrite` by including a
    // `bilrost(has_default)` attribute on the type.
    has_default |= bilrost_attrs(input.attrs)?
        .into_iter()
        .any(|attr| matches!(attr, Meta::Path(path) if path.is_ident("has_default")));

    if variants.is_empty() {
        bail!("Enumeration must have at least one variant");
    }

    let is_valid = variants.iter().map(|(_, value)| quote!(#value => true));

    let try_from = variants
        .iter()
        .map(|(variant, value)| quote!(#value => ::core::result::Result::Ok(#ident::#variant)));

    let is_valid_doc = format!("Returns `true` if `value` is a variant of `{}`.", ident);

    // When the type already has a `Default` implementation, we suppress generating a (conflicting)
    // implementation of `NewForOverwrite`.
    let new_for_overwrite = if has_default {
        quote!()
    } else {
        let (first_variant, _) = variants.first().unwrap();
        quote! {
            impl ::bilrost::encoding::NewForOverwrite
            for #impl_generics #ident #ty_generics #where_clause {
                fn new_for_overwrite() -> Self {
                    Self::#first_variant
                }
            }
        }
    };

    let expanded = quote! {
        impl #impl_generics #ident #ty_generics #where_clause {
            #[doc=#is_valid_doc]
            pub fn is_valid(value: u32) -> bool {
                match value {
                    #(#is_valid,)*
                    _ => false,
                }
            }
        }

        impl #impl_generics ::core::convert::From<#ident> for u32 #ty_generics #where_clause {
            fn from(value: #ident) -> u32 {
                value as u32
            }
        }

        impl #impl_generics ::core::convert::TryFrom<u32> for #ident #ty_generics #where_clause {
            type Error = ::bilrost::DecodeError;

            fn try_from(value: u32) -> ::core::result::Result<#ident, ::bilrost::DecodeError> {
                match value {
                    #(#try_from,)*
                    _ => ::core::result::Result::Err(
                        ::bilrost::DecodeError::new("unknown enumeration value")),
                }
            }
        }

        #new_for_overwrite

        impl #impl_generics ::bilrost::encoding::Wiretyped<#ident>
        for ::bilrost::encoding::General {
            const WIRE_TYPE: ::bilrost::encoding::WireType = ::bilrost::encoding::WireType::Varint;
        }

        impl #impl_generics ::bilrost::encoding::ValueEncoder<#ident>
        for ::bilrost::encoding::General {
            #[inline]
            fn encode_value<B: ::bilrost::bytes::BufMut + ?Sized>(value: &#ident, buf: &mut B) {
                ::bilrost::encoding::encode_varint(u32::from(value.clone()) as u64, buf);
            }

            #[inline]
            fn value_encoded_len(value: &#ident) -> usize {
                ::bilrost::encoding::encoded_len_varint(u32::from(value.clone()) as u64)
            }

            #[inline]
            fn decode_value<B: ::bilrost::bytes::Buf + ?Sized>(
                value: &mut #ident,
                mut buf: ::bilrost::encoding::Capped<B>,
                _ctx: ::bilrost::encoding::DecodeContext,
            ) -> Result<(), ::bilrost::DecodeError> {
                let int_value = <u32 as ::core::convert::TryFrom<_>>::try_from(buf.decode_varint()?)
                    .map_err(|_| ::bilrost::DecodeError::new(
                        "varint for enumeration overflows range of u32"))?;
<<<<<<< HEAD
                *value = <#ident as ::core::convert::TryFrom<_>>::try_from(int_value)?;
=======
                *value = <#ident #ty_generics as ::core::convert::TryFrom<_>>::try_from(int_value)?;
>>>>>>> 38b8af9b
                Ok(())
            }
        }

        impl ::bilrost::encoding::DistinguishedValueEncoder<#ident>
        for ::bilrost::encoding::General {
            #[inline]
            fn decode_value_distinguished<B: ::bilrost::bytes::Buf + ?Sized>(
                value: &mut #ident,
                buf: ::bilrost::encoding::Capped<B>,
                ctx: ::bilrost::encoding::DecodeContext,
            ) -> Result<(), ::bilrost::DecodeError> {
                <Self as ::bilrost::encoding::ValueEncoder<#ident>>::decode_value(value, buf, ctx)
            }
        }
    };

    Ok(expanded)
}

#[proc_macro_derive(Enumeration, attributes(bilrost))]
pub fn enumeration(input: proc_macro::TokenStream) -> proc_macro::TokenStream {
    try_enumeration(input.into()).unwrap().into()
}

struct PreprocessedOneof<'a> {
    ident: Ident,
    impl_generics: ImplGenerics<'a>,
    ty_generics: TypeGenerics<'a>,
    where_clause: Option<&'a WhereClause>,
    fields: Vec<(Ident, Field)>,
    empty_variant: Option<Ident>,
}

fn preprocess_oneof(input: &DeriveInput) -> Result<PreprocessedOneof, Error> {
    let ident = input.ident.clone();

    let variants = match &input.data {
        Data::Enum(DataEnum { variants, .. }) => variants.clone(),
        Data::Struct(..) => bail!("Oneof can not be derived for a struct"),
        Data::Union(..) => bail!("Oneof can not be derived for a union"),
    };

    // Oneof enums have either zero or one unit variant. If there is no such variant, the Oneof
    // trait is implemented on `Option<T>`, and `None` stands in for no fields being set. If there
    // is such a variant, it becomes the default for the type and stands in for no fields being set,
    // as the "empty" variant.
    let mut empty_variant: Option<Ident> = None;
    let mut fields: Vec<(Ident, Field)> = Vec::new();
    // Map the variants into 'fields'.
    for Variant {
        attrs,
        ident: variant_ident,
        fields: variant_fields,
        ..
    } in variants
    {
        match variant_fields {
            Fields::Unit => {
                if empty_variant.replace(variant_ident).is_some() {
                    bail!("Oneofs may have at most one empty enum variant");
                }
                let attrs = bilrost_attrs(attrs)?;
                if !attrs.is_empty() {
                    bail!(
                        "Unknown attribute(s) on empty Oneof variant: {}",
                        quote!(#(#attrs),*)
                    );
                }
            }
            Fields::Named(FieldsNamed {
                named: variant_fields,
                ..
            })
            | Fields::Unnamed(FieldsUnnamed {
                unnamed: variant_fields,
                ..
            }) => match variant_fields.len() {
                0 => {
                    if empty_variant.replace(variant_ident).is_some() {
                        bail!("Oneofs may have at most one empty enum variant");
                    }
                    let attrs = bilrost_attrs(attrs)?;
                    if !attrs.is_empty() {
                        bail!(
                            "Unknown attribute(s) on empty Oneof variant: {}",
                            quote!(#(#attrs),*)
                        );
                    }
                }
                1 => {
                    let field = variant_fields.first().unwrap();
                    fields.push((
                        variant_ident,
                        Field::new_in_oneof(field.ty.clone(), field.ident.clone(), attrs)?,
                    ));
                }
                _ => bail!("Oneof enum variants must have at most a single field"),
            },
        };
    }

    let generics = &input.generics;
    let (impl_generics, ty_generics, where_clause) = generics.split_for_impl();

    Ok(PreprocessedOneof {
        ident,
        impl_generics,
        ty_generics,
        where_clause,
        fields,
        empty_variant,
    })
}

fn try_oneof(input: TokenStream) -> Result<TokenStream, Error> {
    let input: DeriveInput = syn::parse2(input)?;

    let PreprocessedOneof {
        ident,
        impl_generics,
        ty_generics,
        where_clause,
        fields,
        empty_variant,
    } = preprocess_oneof(&input)?;

    let where_clause = append_encoder_wheres(where_clause, &fields);

    let sorted_tags: Vec<u32> = fields
        .iter()
        .flat_map(|(_, field)| field.tags())
        .sorted_unstable()
        .collect();
    if let Some((duplicate_tag, _)) = sorted_tags.iter().tuple_windows().find(|(a, b)| a == b) {
        bail!(
            "invalid oneof {}: multiple variants have tag {}",
            ident,
            duplicate_tag
        );
    }

    let encode = fields.iter().map(|(variant_ident, field)| {
        let encode = field.encode(quote!(*value));
        let with_value = field.with_value(quote!(value));
        quote!(#ident::#variant_ident #with_value => { #encode })
    });

    let encoded_len = fields.iter().map(|(variant_ident, field)| {
        let encoded_len = field.encoded_len(quote!(*value));
        let with_value = field.with_value(quote!(value));
        quote!(#ident::#variant_ident #with_value => #encoded_len)
    });

    let impl_wrapper_const_ident =
        parse_str::<Ident>(&("__BILROST_DERIVED_IMPL_ONEOF_FOR_".to_owned() + &ident.to_string()))?;
    let aliases = encoder_alias_header();
    let expanded = if let Some(empty_ident) = empty_variant {
        let current_tag = fields.iter().map(|(variant_ident, field)| {
            let tag = field.tags()[0];
            let ignored = field.with_value(quote!(_));
            quote!(#ident::#variant_ident #ignored => ::core::option::Option::Some(#tag))
        });

        let decode = fields.iter().map(|(variant_ident, field)| {
            let tag = field.first_tag();
            let decode = field.decode(quote!(value));
            let with_new_value = field.with_value(quote!(new_value));
            let with_value = field.with_value(quote!(value));
            quote! {
                #tag => match self {
                    #ident::#empty_ident => {
                        let mut new_value =
                            ::bilrost::encoding::NewForOverwrite::new_for_overwrite();
                        let mut value = &mut new_value;
                        #decode?;
                        *self = #ident::#variant_ident #with_new_value;
                        Ok(())
                    }
                    #ident::#variant_ident #with_value => {
                        #decode
                    }
                    _ => Err(::bilrost::DecodeError::new("conflicting fields in oneof")),
                }
            }
        });

        quote! {
            const #impl_wrapper_const_ident: () = {
                #aliases

                impl #impl_generics ::bilrost::encoding::Oneof
                for #ident #ty_generics #where_clause
                {
                    const FIELD_TAGS: &'static [u32] = &[#(#sorted_tags),*];

                    fn oneof_encode<__B: ::bilrost::bytes::BufMut + ?Sized>(
                        &self,
                        buf: &mut __B,
                        tw: &mut ::bilrost::encoding::TagWriter,
                    ) {
                        match self {
                            #ident::#empty_ident => {}
                            #(#encode,)*
                        }
                    }

                    fn oneof_encoded_len(
                        &self,
                        tm: &mut ::bilrost::encoding::TagMeasurer,
                    ) -> usize {
                        match self {
                            #ident::#empty_ident => 0,
                            #(#encoded_len,)*
                        }
                    }

                    fn oneof_current_tag(&self) -> ::core::option::Option<u32> {
                        match self {
                            #ident::#empty_ident => ::core::option::Option::None,
                            #(#current_tag,)*
                        }
                    }

                    fn oneof_decode_field<__B: ::bilrost::bytes::Buf + ?Sized>(
                        &mut self,
                        tag: u32,
                        wire_type: ::bilrost::encoding::WireType,
                        duplicated: bool,
                        buf: ::bilrost::encoding::Capped<__B>,
                        ctx: ::bilrost::encoding::DecodeContext,
                    ) -> ::core::result::Result<(), ::bilrost::DecodeError> {
                        match tag {
                            #(#decode,)*
                            _ => unreachable!(
                                concat!("invalid ", stringify!(#ident), " tag: {}"), tag,
                            ),
                        }
                    }
                }

                impl ::core::default::Default for #ident #ty_generics #where_clause {
                    fn default() -> Self {
                        #ident::#empty_ident
                    }
                }
            };
        }
    } else {
        let current_tag = fields.iter().map(|(variant_ident, field)| {
            let tag = field.tags()[0];
            let ignored = field.with_value(quote!(_));
            quote!(#ident::#variant_ident #ignored => #tag)
        });

        let decode = fields.iter().map(|(variant_ident, field)| {
            let tag = field.first_tag();
            let decode = field.decode(quote!(value));
            let with_new_value = field.with_value(quote!(new_value));
            let with_value = field.with_value(quote!(value));
            quote! {
                #tag => match field {
                    ::core::option::Option::None => {
                        let mut new_value =
                            ::bilrost::encoding::NewForOverwrite::new_for_overwrite();
                        let value = &mut new_value;
                        #decode?;
                        *field = Some(#ident::#variant_ident #with_new_value);
                        Ok(())
                    }
                    ::core::option::Option::Some(#ident::#variant_ident #with_value) => {
                        #decode
                    }
                    _ => Err(::bilrost::DecodeError::new("conflicting fields in oneof")),
                }
            }
        });

        quote! {
            const #impl_wrapper_const_ident: () = {
                #aliases

                impl #impl_generics ::bilrost::encoding::NonEmptyOneof
                for #ident #ty_generics #where_clause
                {
                    const FIELD_TAGS: &'static [u32] = &[#(#sorted_tags),*];

                    fn oneof_encode<__B: ::bilrost::bytes::BufMut + ?Sized>(
                        &self,
                        buf: &mut __B,
                        tw: &mut ::bilrost::encoding::TagWriter,
                    ) {
                        match self {
                            #(#encode,)*
                        }
                    }

                    fn oneof_encoded_len(
                        &self,
                        tm: &mut ::bilrost::encoding::TagMeasurer,
                    ) -> usize {
                        match self {
                            #(#encoded_len,)*
                        }
                    }

                    fn oneof_current_tag(&self) -> u32 {
                        match self {
                            #(#current_tag,)*
                        }
                    }

                    fn oneof_decode_field<__B: ::bilrost::bytes::Buf + ?Sized>(
                        field: &mut ::core::option::Option<Self>,
                        tag: u32,
                        wire_type: ::bilrost::encoding::WireType,
                        duplicated: bool,
                        buf: ::bilrost::encoding::Capped<__B>,
                        ctx: ::bilrost::encoding::DecodeContext,
                    ) -> ::core::result::Result<(), ::bilrost::DecodeError> {
                        match tag {
                            #(#decode,)*
                            _ => unreachable!(
                                concat!("invalid ", stringify!(#ident), " tag: {}"), tag,
                            ),
                        }
                    }
                }
            };
        }
    };

    Ok(expanded)
}

#[proc_macro_derive(Oneof, attributes(bilrost))]
pub fn oneof(input: proc_macro::TokenStream) -> proc_macro::TokenStream {
    try_oneof(input.into()).unwrap().into()
}

fn try_distinguished_oneof(input: TokenStream) -> Result<TokenStream, Error> {
    let input: DeriveInput = syn::parse2(input)?;

    let PreprocessedOneof {
        ident,
        impl_generics,
        ty_generics,
        where_clause,
        fields,
        empty_variant,
    } = preprocess_oneof(&input)?;
    let where_clause = append_distinguished_encoder_wheres(where_clause, &fields);

    let expanded = if let Some(empty_ident) = empty_variant {
        let decode = fields.iter().map(|(variant_ident, field)| {
            let tag = field.first_tag();
            let decode = field.decode(quote!(value));
            let with_new_value = field.with_value(quote!(new_value));
            let with_value = field.with_value(quote!(value));
            quote! {
                #tag => match self {
                    #ident::#empty_ident => {
                        let mut new_value =
                            ::bilrost::encoding::NewForOverwrite::new_for_overwrite();
                        let mut value = &mut new_value;
                        #decode?;
                        *self = #ident::#variant_ident #with_new_value;
                        Ok(())
                    }
                    #ident::#variant_ident #with_value => {
                        #decode
                    }
                    _ => Err(::bilrost::DecodeError::new("conflicting fields in oneof")),
                }
            }
        });

        quote! {
            impl #impl_generics ::bilrost::encoding::DistinguishedOneof
            for #ident #ty_generics #where_clause
            {
                fn oneof_decode_field_distinguished<__B: ::bilrost::bytes::Buf + ?Sized>(
                    &mut self,
                    tag: u32,
                    wire_type: ::bilrost::encoding::WireType,
                    duplicated: bool,
                    buf: ::bilrost::encoding::Capped<__B>,
                    ctx: ::bilrost::encoding::DecodeContext,
                ) -> ::core::result::Result<(), ::bilrost::DecodeError> {
                    match tag {
                        #(#decode,)*
                        _ => unreachable!(
                            concat!("invalid ", stringify!(#ident), " tag: {}"), tag,
                        ),
                    }
                }
            }
        }
    } else {
        let decode = fields.iter().map(|(variant_ident, field)| {
            let tag = field.first_tag();
            let decode = field.decode(quote!(value));
            let with_new_value = field.with_value(quote!(new_value));
            let with_value = field.with_value(quote!(value));
            quote! {
                #tag => match field {
                    ::core::option::Option::None => {
                        let mut new_value =
                            ::bilrost::encoding::NewForOverwrite::new_for_overwrite();
                        let value = &mut new_value;
                        #decode?;
                        *field = Some(#ident::#variant_ident #with_new_value);
                        Ok(())
                    }
                    ::core::option::Option::Some(#ident::#variant_ident #with_value) => {
                        #decode
                    }
                    _ => Err(::bilrost::DecodeError::new("conflicting fields in oneof")),
                }
            }
        });

        quote! {
            impl #impl_generics ::bilrost::encoding::NonEmptyDistinguishedOneof
            for #ident #ty_generics #where_clause
            {
                fn oneof_decode_field_distinguished<__B: ::bilrost::bytes::Buf + ?Sized>(
                    field: &mut ::core::option::Option<Self>,
                    tag: u32,
                    wire_type: ::bilrost::encoding::WireType,
                    duplicated: bool,
                    buf: ::bilrost::encoding::Capped<__B>,
                    ctx: ::bilrost::encoding::DecodeContext,
                ) -> ::core::result::Result<(), ::bilrost::DecodeError> {
                    match tag {
                        #(#decode,)*
                        _ => unreachable!(
                            concat!("invalid ", stringify!(#ident), " tag: {}"), tag,
                        ),
                    }
                }
            }
        }
    };

    let impl_wrapper_const_ident = parse_str::<Ident>(
        &("__BILROST_DERIVED_IMPL_DISTINGUISHED_ONEOF_FOR_".to_owned() + &ident.to_string()),
    )?;
    let aliases = encoder_alias_header();
    let expanded = quote! {
        const #impl_wrapper_const_ident: () = {
            #aliases

            #expanded
        };
    };

    Ok(expanded)
}

#[proc_macro_derive(DistinguishedOneof, attributes(bilrost))]
pub fn distinguished_oneof(input: proc_macro::TokenStream) -> proc_macro::TokenStream {
    try_distinguished_oneof(input.into()).unwrap().into()
}

#[cfg(test)]
mod test {
    use crate::{try_enumeration, try_message, try_oneof};
    use quote::quote;

    #[test]
    fn test_rejects_colliding_message_fields() {
        let output = try_message(quote! {
            struct Invalid {
                #[bilrost(tag = "1")]
                a: bool,
                #[bilrost(oneof(4, 5, 1))]
                b: Option<super::Whatever>,
            }
        });
        assert_eq!(
            output.expect_err("duplicate tags not detected").to_string(),
            "message Invalid has duplicate tag 1"
        );
    }

    #[test]
    fn test_rejects_colliding_oneof_variants() {
        let output = try_oneof(quote! {
            pub enum Invalid {
                #[bilrost(tag = "1")]
                A(bool),
                #[bilrost(tag = "1")]
                B(bool),
            }
        });
        assert_eq!(
            output
                .expect_err("conflicting variant tags not detected")
                .to_string(),
            "invalid oneof Invalid: multiple variants have tag 1"
        );
    }

    #[test]
    fn test_basic_message() {
        let output = try_message(quote! {
            pub struct Struct {
                #[bilrost(3)]
                pub fields: BTreeMap<String, i64>,
                #[bilrost(0)]
                pub foo: String,
                #[bilrost(1)]
                pub bar: i64,
                #[bilrost(2)]
                pub baz: bool,
            }
        });
        output.unwrap();
    }

    #[test]
    fn test_attribute_forms_are_equivalent() {
        let one = try_message(quote! {
            struct A (
                #[bilrost(tag = "1")] bool,
                #[bilrost(oneof = "2, 3")] B,
                #[bilrost(tag = "4")] u32,
                #[bilrost(tag = "5", encoder = "::custom<Z>")] String,
                #[bilrost(tag = "1000")] i64,
                #[bilrost(tag = "1001")] bool,
            );
        })
        .unwrap()
        .to_string();
        let two = try_message(quote! {
            struct A (
                bool,
                #[bilrost(oneof = "2, 3")] B,
                #[bilrost(4)] u32,
                #[bilrost(encoder(::custom< Z >))] String,
                #[bilrost(tag = 1000)] i64,
                bool,
            );
        })
        .unwrap()
        .to_string();
        let three = try_message(quote! {
            struct A (
                #[bilrost(tag(1))] bool,
                #[bilrost(oneof(2, 3))] B,
                u32,
                #[bilrost(encoder = "::custom <Z>")] String,
                #[bilrost(tag(1000))] i64,
                bool,
            );
        })
        .unwrap()
        .to_string();
        let four = try_message(quote! {
            struct A (
                #[bilrost(1)] bool,
                #[bilrost(oneof(2, 3))] B,
                u32,
                #[bilrost(encoder(::custom<Z>))] String,
                #[bilrost(1000)] i64,
                #[bilrost()] bool,
            );
        })
        .unwrap()
        .to_string();
        let minimal = try_message(quote! {
            struct A (
                bool,
                #[bilrost(oneof(2, 3))] B,
                u32,
                #[bilrost(encoder(::custom<Z>))] String,
                #[bilrost(1000)] i64,
                bool,
            );
        })
        .unwrap()
        .to_string();
        assert_eq!(one, two);
        assert_eq!(one, three);
        assert_eq!(one, four);
        assert_eq!(one, minimal);
    }

    #[test]
    fn test_tuple_message() {
        let output = try_message(quote! {
            struct Tuple(
                #[bilrost(5)] bool,
                #[bilrost(0)] String,
                i64,
            );
        });
        output.unwrap();
    }

    #[test]
    fn test_overlapping_message() {
        let output = try_message(quote! {
            struct Struct {
                #[bilrost(0)]
                zero: bool,
                #[bilrost(oneof(1, 10, 20))]
                a: Option<A>,
                #[bilrost(4)]
                four: bool,
                #[bilrost(5)]
                five: bool,
                #[bilrost(oneof(9, 11))]
                b: Option<B>,
                twelve: bool, // implicitly tagged 12
                #[bilrost(oneof(13, 16, 22))]
                c: Option<C>,
                #[bilrost(14)]
                fourteen: bool,
                fifteen: bool, // implicitly tagged 15
                #[bilrost(17)]
                seventeen: bool,
                #[bilrost(oneof(18, 19))]
                d: Option<D>,
                #[bilrost(21)]
                twentyone: bool,
                #[bilrost(50)]
                fifty: bool,
            }
        });
        output.unwrap();
    }

    #[test]
    fn test_rejects_conflicting_empty_oneof_variants() {
        let output = try_oneof(quote!(
            enum AB {
                Empty,
                AlsoEmpty,
                #[bilrost(1)]
                A(bool),
                #[bilrost(2)]
                B(bool),
            }
        ));
        assert_eq!(
            output
                .expect_err("conflicting empty variants not detected")
                .to_string(),
            "Oneofs may have at most one empty enum variant"
        );
    }

    #[test]
    fn test_rejects_meaningless_empty_variant_attrs() {
        let output = try_oneof(quote!(
            enum AB {
                #[bilrost(tag = 0, encoder(usize), anything_else)]
                Empty,
                #[bilrost(1)]
                A(bool),
                #[bilrost(2)]
                B(bool),
            }
        ));
        assert_eq!(
            output
                .expect_err("unknown attrs on empty variant not detected")
                .to_string(),
            "Unknown attribute(s) on empty Oneof variant: tag = 0 , encoder (usize) , anything_else"
        );
    }

    #[test]
    fn test_rejects_unnumbered_oneof_variants() {
        let output = try_oneof(quote!(
            enum AB {
                #[bilrost(1)]
                A(u32),
                #[bilrost(encoder(packed))]
                B(Vec<String>),
            }
        ));
        assert_eq!(
            output
                .expect_err("unnumbered oneof variant not detected")
                .to_string(),
            "missing tag attribute"
        );
    }

    #[test]
    fn test_rejects_struct_and_union_enumerations() {
        let output = try_enumeration(quote!(
            struct X {
                x: String,
            }
        ));
        assert_eq!(
            output
                .expect_err("enumeration of struct not detected")
                .to_string(),
            "Enumeration can not be derived for a struct"
        );
        let output = try_enumeration(quote!(
            union XY {
                x: String,
                Y: Vec<u8>,
            }
        ));
        assert_eq!(
            output
                .expect_err("enumeration of union not detected")
                .to_string(),
            "Enumeration can not be derived for a union"
        );
    }

    #[test]
    fn test_rejects_variant_with_field_in_enumeration() {
        let output = try_enumeration(quote!(
            enum X {
                A = 1,
                B(u32) = 2,
            }
        ));
        assert_eq!(
            output
                .expect_err("variant with field not detected")
                .to_string(),
            "Enumeration variants may not have fields"
        );
    }

    #[test]
    fn test_rejects_variant_without_discriminant_in_enumeration() {
        let output = try_enumeration(quote!(
            enum X {
                A = 1,
                B = 2,
                C,
                D = 4,
            }
        ));
        assert_eq!(
            output
                .expect_err("variant without discriminant not detected")
                .to_string(),
            "Enumeration variants must have a discriminant"
        );
    }

    #[test]
    fn test_rejects_empty_enumeration() {
        let output = try_enumeration(quote!(
            enum X {}
        ));
        assert_eq!(
            output
                .expect_err("enumeration without variants not detected")
                .to_string(),
            "Enumeration must have at least one variant"
        );
    }
}<|MERGE_RESOLUTION|>--- conflicted
+++ resolved
@@ -781,11 +781,7 @@
                 let int_value = <u32 as ::core::convert::TryFrom<_>>::try_from(buf.decode_varint()?)
                     .map_err(|_| ::bilrost::DecodeError::new(
                         "varint for enumeration overflows range of u32"))?;
-<<<<<<< HEAD
-                *value = <#ident as ::core::convert::TryFrom<_>>::try_from(int_value)?;
-=======
                 *value = <#ident #ty_generics as ::core::convert::TryFrom<_>>::try_from(int_value)?;
->>>>>>> 38b8af9b
                 Ok(())
             }
         }
