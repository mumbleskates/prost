--- conflicted
+++ resolved
@@ -29,18 +29,12 @@
 test:
   stage: test
   script:
-<<<<<<< HEAD
-    - cargo test --workspace --all-targets --all-features --exclude fuzz
-    - cargo test --workspace --doc
-    - cargo test --workspace --all-targets --no-default-features --exclude fuzz
-    - cargo test --workspace --doc --no-default-features
-=======
-    - cargo test --workspace --all-targets --features full-test-suite
-    - cargo test --workspace --doc         --features full-test-suite
-    - cargo test --workspace --all-targets --features full-test-suite --no-default-features
-    - cargo test --workspace --doc         --features full-test-suite --no-default-features
-    - cargo test --workspace --all-targets --no-default-features
-    - cargo test --workspace --doc         --no-default-features
+    - cargo test --workspace --all-targets --exclude fuzz --features full-test-suite
+    - cargo test --workspace --doc                        --features full-test-suite
+    - cargo test --workspace --all-targets --exclude fuzz --features full-test-suite --no-default-features
+    - cargo test --workspace --doc                        --features full-test-suite --no-default-features
+    - cargo test --workspace --all-targets --exclude fuzz --no-default-features
+    - cargo test --workspace --doc                        --no-default-features
 
 test-msrv:
   image: rust:1.65
@@ -48,10 +42,9 @@
   before_script:
     - ./downgrade-for-msrv.sh
   script:
-    - cargo test --workspace --all-targets --features full-test-suite
-    - cargo test --workspace --doc         --features full-test-suite
-    - cargo test --workspace --all-targets --features full-test-suite --no-default-features
-    - cargo test --workspace --doc         --features full-test-suite --no-default-features
-    - cargo test --workspace --all-targets --no-default-features
-    - cargo test --workspace --doc         --no-default-features
->>>>>>> 5169f468
+    - cargo test --workspace --all-targets --exclude fuzz --features full-test-suite
+    - cargo test --workspace --doc                        --features full-test-suite
+    - cargo test --workspace --all-targets --exclude fuzz --features full-test-suite --no-default-features
+    - cargo test --workspace --doc                        --features full-test-suite --no-default-features
+    - cargo test --workspace --all-targets --exclude fuzz --no-default-features
+    - cargo test --workspace --doc                        --no-default-features