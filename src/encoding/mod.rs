use core::cmp::{min, Eq, Ordering, PartialEq};
use core::default::Default;
use core::fmt::Debug;
use core::ops::{Deref, DerefMut};

use bytes::buf::Take;
use bytes::{Buf, BufMut};

use crate::buf::ReverseBuf;
use crate::DecodeErrorKind::{
    InvalidVarint, NotCanonical, TagOverflowed, Truncated, UnexpectedlyRepeated, UnknownField,
    WrongWireType,
};
use crate::{decode_length_delimiter, DecodeError, DecodeErrorKind};

mod fixed;
mod general;
mod map;
/// Tools for opaque encoding and decoding of any valid bilrost data.
pub mod opaque;
mod packed;
mod plain_bytes;
mod tuple;
mod unpacked;
mod value_traits;
mod varint;

pub use value_traits::{
    Collection, DistinguishedCollection, DistinguishedMapping, EmptyState, Enumeration, Mapping,
    NewForOverwrite,
};

/// Fixed-size encoder. Encodes integers in fixed-size format.
pub use fixed::Fixed;
/// General encoder. Encodes strings and byte blobs, numbers as varints, floats as fixed size,
/// repeated types unpacked, maps with its own encoding for keys and values, and message types.
pub use general::General;
/// Encoder for mapping types. Encodes alternating keys and values in packed format.
pub use map::Map;
/// Packed encoder. Encodes repeated types in packed format.
pub use packed::Packed;
/// Encoder that decodes bytes data directly into `Vec<u8>`, rather than requiring it to be wrapped
/// in `Blob`.
pub use plain_bytes::PlainBytes;
/// Unpacked encoder. Encodes repeated types in unpacked format, writing repeated fields.
pub use unpacked::Unpacked;
/// Varint encoder. Encodes integer types as varints.
pub use varint::Varint;

// This is an array of the smallest values whose varint representation is N+1 bytes, where N is the
// index in the array.
const VARINT_LIMIT: [u64; 9] = [
    0,
    0x80,
    0x4080,
    0x20_4080,
    0x1020_4080,
    0x8_1020_4080,
    0x408_1020_4080,
    0x2_0408_1020_4080,
    0x102_0408_1020_4080,
];

/// Encodes an integer value into LEB128-bijective variable length format, and writes it to the
/// buffer. The buffer must have enough remaining space (maximum 9 bytes).
#[cfg(feature = "unroll-varint-encoding")]
#[inline(always)]
pub fn encode_varint<B: BufMut + ?Sized>(value: u64, buf: &mut B) {
    #[inline(always)]
    fn encode_varint_inner<const N: usize>(mut value: u64, buf: &mut (impl BufMut + ?Sized)) {
        let mut varint_data = [0u8; N];
        for b in &mut varint_data[..N - 1] {
            *b = ((value & 0x7F) | 0x80) as u8;
            value = (value >> 7) - 1;
        }
        varint_data[N - 1] = value as u8;
        buf.put_slice(&varint_data);
    }

    if value < VARINT_LIMIT[1] {
        buf.put_u8(value as u8);
    } else if value < VARINT_LIMIT[5] {
        if value < VARINT_LIMIT[3] {
            if value < VARINT_LIMIT[2] {
                encode_varint_inner::<2>(value, buf);
            } else {
                encode_varint_inner::<3>(value, buf);
            }
        } else if value < VARINT_LIMIT[4] {
            encode_varint_inner::<4>(value, buf);
        } else {
            encode_varint_inner::<5>(value, buf);
        }
    } else if value < VARINT_LIMIT[7] {
        if value < VARINT_LIMIT[6] {
            encode_varint_inner::<6>(value, buf);
        } else {
            encode_varint_inner::<7>(value, buf);
        }
    } else if value < VARINT_LIMIT[8] {
        encode_varint_inner::<8>(value, buf);
    } else {
        encode_varint_inner::<9>(value, buf);
    }
}

/// Encodes an integer value into LEB128-bijective variable length format, and writes it to the
/// buffer. The buffer must have enough remaining space (maximum 9 bytes).
#[cfg(not(feature = "unroll-varint-encoding"))]
#[inline(always)]
pub fn encode_varint<B: BufMut + ?Sized>(mut value: u64, buf: &mut B) {
    for _ in 0..9 {
        if value < 0x80 {
            buf.put_u8(value as u8);
            break;
        } else {
            buf.put_u8(((value & 0x7F) | 0x80) as u8);
            value = (value >> 7) - 1;
        }
    }
}

/// Prepends an integer value in LEB128-bijective format to the given buffer.
#[cfg(feature = "unroll-varint-encoding")]
#[inline(always)]
pub fn prepend_varint<B: ReverseBuf + ?Sized>(value: u64, buf: &mut B) {
    #[inline(always)]
    fn prepend_varint_inner<const N: usize>(mut value: u64, buf: &mut (impl ReverseBuf + ?Sized)) {
        let mut varint_data = [0u8; N];
        for b in &mut varint_data[..N - 1] {
            *b = ((value & 0x7F) | 0x80) as u8;
            value = (value >> 7) - 1;
        }
        varint_data[N - 1] = value as u8;
        buf.prepend_slice(&varint_data);
    }

    if value < VARINT_LIMIT[1] {
        buf.prepend_u8(value as u8);
    } else if value < VARINT_LIMIT[5] {
        if value < VARINT_LIMIT[3] {
            if value < VARINT_LIMIT[2] {
                prepend_varint_inner::<2>(value, buf);
            } else {
                prepend_varint_inner::<3>(value, buf);
            }
        } else if value < VARINT_LIMIT[4] {
            prepend_varint_inner::<4>(value, buf);
        } else {
            prepend_varint_inner::<5>(value, buf);
        }
    } else if value < VARINT_LIMIT[7] {
        if value < VARINT_LIMIT[6] {
            prepend_varint_inner::<6>(value, buf);
        } else {
            prepend_varint_inner::<7>(value, buf);
        }
    } else if value < VARINT_LIMIT[8] {
        prepend_varint_inner::<8>(value, buf);
    } else {
        // TODO: This implementation frequently becomes much slower for this case specifically; as
        //  much as 40% slower than the 8-byte case! Rooting out the cause of this will be a big
        //  win for performance in many cases.
        prepend_varint_inner::<9>(value, buf);
    }
}

/// Prepends an integer value in LEB128-bijective format to the given buffer.
#[cfg(not(feature = "unroll-varint-encoding"))]
#[inline(always)]
pub fn prepend_varint<B: ReverseBuf + ?Sized>(mut value: u64, buf: &mut B) {
    if value < 0x80 {
        buf.prepend_u8(value as u8);
        return;
    }
    let mut varint_data = [0u8; 9];
    for (i, b) in varint_data.iter_mut().enumerate() {
        if value < 0x80 {
            *b = value as u8;
            buf.prepend_slice(&varint_data[..=i]);
            return;
        } else {
            *b = ((value & 0x7F) | 0x80) as u8;
            value = (value >> 7) - 1;
        }
    }
    buf.prepend_slice(&varint_data);
}

/// Holds a varint value and dereferences to the slice of its relevant bytes.
pub struct ConstVarint {
    value: [u8; 9],
    len: u8,
}

impl Deref for ConstVarint {
    type Target = [u8];

    fn deref(&self) -> &Self::Target {
        &self.value[..self.len as usize]
    }
}

/// Encodes a varint at const time.
pub const fn const_varint(mut value: u64) -> ConstVarint {
    let mut res = [0; 9];
    let mut i: usize = 0;
    while i < 9 {
        if value < 0x80 {
            res[i] = value as u8;
            return ConstVarint {
                value: res,
                len: (i + 1) as u8,
            };
        } else {
            res[i] = ((value as u8) & 0x7f) | 0x80;
            value = (value >> 7) - 1;
            i += 1;
        }
    }
    ConstVarint { value: res, len: 9 }
}

/// Decodes a LEB128-bijective-encoded variable length integer from the buffer.
#[inline(always)]
pub fn decode_varint<B: Buf + ?Sized>(buf: &mut B) -> Result<u64, DecodeError> {
    let bytes = buf.chunk();
    let len = bytes.len();
    if len == 0 {
        return Err(DecodeError::new(Truncated));
    }

    let byte = bytes[0];
    if byte < 0x80 {
        buf.advance(1);
        Ok(u64::from(byte))
    } else if len >= 9 || bytes[len - 1] < 0x80 {
        // If we read an invalid varint from a contiguous slice, we still want to advance the buffer
        // by the bytes we looked at, to be maximally consistent.
        let (result, advance) = match decode_varint_slice(bytes) {
            Ok((ok, advance)) => (Ok(ok), advance),
            Err(err) => (Err(err), 9), // Invalid varints are always 9 bytes
        };
        buf.advance(advance);
        result
    } else {
        decode_varint_slow(buf)
    }
}

/// Decodes a LEB128-bijective-encoded variable length integer from the slice, returning the value
/// and the number of bytes read.
///
/// Based loosely on [`ReadVarint64FromArray`][1] with a varint overflow check from
/// [`ConsumeVarint`][2].
///
/// ## Safety
///
/// The caller must ensure that `bytes` is non-empty and either `bytes.len() >= 9` or the last
/// element in bytes is < `0x80`.
///
/// [1]: https://github.com/google/protobuf/blob/3.3.x/src/google/protobuf/io/coded_stream.cc#L365-L406
/// [2]: https://github.com/protocolbuffers/protobuf-go/blob/v1.27.1/encoding/protowire/wire.go#L358
#[inline(always)]
fn decode_varint_slice(bytes: &[u8]) -> Result<(u64, usize), DecodeError> {
    // Fully unrolled varint decoding loop. Splitting into 32-bit pieces gives better performance.

    // Use assertions to ensure memory safety, but it should always be optimized after inline.
    assert!(!bytes.is_empty());
    // If the varint is 9 bytes long, the last byte may have its MSB set.
    assert!(bytes.len() >= 9 || bytes[bytes.len() - 1] < 0x80);

    let mut b: u8 = unsafe { *bytes.get_unchecked(0) };
    let mut part0: u32 = u32::from(b);
    if b < 0x80 {
        return Ok((u64::from(part0), 1));
    };
    b = unsafe { *bytes.get_unchecked(1) };
    part0 += u32::from(b) << 7;
    if b < 0x80 {
        return Ok((u64::from(part0), 2));
    };
    b = unsafe { *bytes.get_unchecked(2) };
    part0 += u32::from(b) << 14;
    if b < 0x80 {
        return Ok((u64::from(part0), 3));
    };
    b = unsafe { *bytes.get_unchecked(3) };
    part0 += u32::from(b) << 21;
    if b < 0x80 {
        return Ok((u64::from(part0), 4));
    };
    let value = u64::from(part0);

    b = unsafe { *bytes.get_unchecked(4) };
    let mut part1: u32 = u32::from(b);
    if b < 0x80 {
        return Ok((value + (u64::from(part1) << 28), 5));
    };
    b = unsafe { *bytes.get_unchecked(5) };
    part1 += u32::from(b) << 7;
    if b < 0x80 {
        return Ok((value + (u64::from(part1) << 28), 6));
    };
    b = unsafe { *bytes.get_unchecked(6) };
    part1 += u32::from(b) << 14;
    if b < 0x80 {
        return Ok((value + (u64::from(part1) << 28), 7));
    };
    b = unsafe { *bytes.get_unchecked(7) };
    part1 += u32::from(b) << 21;
    if b < 0x80 {
        return Ok((value + (u64::from(part1) << 28), 8));
    };
    let value = value + ((u64::from(part1)) << 28);

    b = unsafe { *bytes.get_unchecked(8) };
    if (b as u32) + ((value >> 56) as u32) > 0xff {
        Err(DecodeError::new(InvalidVarint))
    } else {
        Ok((value + (u64::from(b) << 56), 9))
    }
}

/// Decodes a LEB128-encoded variable length integer from the buffer, advancing the buffer as
/// necessary.
#[inline(never)]
#[cold]
fn decode_varint_slow<B: Buf + ?Sized>(buf: &mut B) -> Result<u64, DecodeError> {
    let mut value = 0;
    for count in 0..min(8, buf.remaining()) {
        let byte = buf.get_u8();
        value += u64::from(byte) << (count * 7);
        if byte < 0x80 {
            return Ok(value);
        }
    }
    // We only reach here if every byte so far had its high bit set. We've either reached the end of
    // the buffer or the ninth byte. If it's the former, the varint qualifies as truncated.
    if !buf.has_remaining() {
        return Err(DecodeError::new(Truncated));
    }
    // The decoding process for bijective varints is largely the same as for non-bijective, except
    // we simply don't remove the MSB from each byte before adding it to the decoded value. Thus,
    // all 64 bits are already spoken for after the 9th byte (56 from the lower 7 of the first 8
    // bytes and 8 more from the 9th byte) and we can check for uint64 overflow after reading the
    // 9th byte; the 10th byte that would be obligated by the encoding if we cared about
    // generalizing the encoding to more than 64 bit numbers would always be zero, and if there is a
    // desire to encode varints greater than 64 bits in size it is more efficient to use a
    // length-prefixed encoding, which is just the blob wiretype.
    u64::checked_add(value, u64::from(buf.get_u8()) << 56).ok_or(DecodeError::new(InvalidVarint))
    // There is probably a reason why using u64::checked_add here seems to cause decoding even
    // smaller varints to bench faster, while using it in the fast-path in decode_varint_slice
    // causes a 5x pessimization. Probably best not to worry about it too much.
}

/// Additional information passed to every decode/merge function.
///
/// The context should be passed by value and can be freely cloned. When passing
/// to a function which is decoding a nested object, then use `enter_recursion`.
#[derive(Clone, Debug)]
pub struct DecodeContext {
    /// How many times we can recurse in the current decode stack before we hit
    /// the recursion limit.
    ///
    /// The recursion limit is defined by `RECURSION_LIMIT` and cannot be
    /// customized. The recursion limit can be ignored by building the Bilrost
    /// crate with the `no-recursion-limit` feature.
    #[cfg(not(feature = "no-recursion-limit"))]
    recurse_count: u32,
}

impl Default for DecodeContext {
    #[inline]
    fn default() -> DecodeContext {
        DecodeContext {
            #[cfg(not(feature = "no-recursion-limit"))]
            recurse_count: crate::RECURSION_LIMIT,
        }
    }
}

impl DecodeContext {
    /// Call this function before recursively decoding.
    ///
    /// There is no `exit` function since this function creates a new `DecodeContext`
    /// to be used at the next level of recursion. Continue to use the old context
    // at the previous level of recursion.
    #[inline]
    pub(crate) fn enter_recursion(&self) -> DecodeContext {
        DecodeContext {
            #[cfg(not(feature = "no-recursion-limit"))]
            recurse_count: self.recurse_count - 1,
        }
    }

    /// Checks whether the recursion limit has been reached in the stack of
    /// decodes described by the `DecodeContext` at `self.ctx`.
    ///
    /// Returns `Ok<()>` if it is ok to continue recursing.
    /// Returns `Err<DecodeError>` if the recursion limit has been reached.
    #[inline]
    #[allow(clippy::unnecessary_wraps)] // needed in other features
    pub(crate) fn limit_reached(&self) -> Result<(), DecodeError> {
        #[cfg(not(feature = "no-recursion-limit"))]
        if self.recurse_count == 0 {
            return Err(DecodeError::new(
                crate::DecodeErrorKind::RecursionLimitReached,
            ));
        }
        Ok(())
    }
}

/// Returns the encoded length of the value in LEB128-bijective variable length format.
/// The returned value will be between 1 and 9, inclusive.
#[inline(always)]
pub const fn encoded_len_varint(value: u64) -> usize {
    if value < VARINT_LIMIT[1] {
        1
    } else if value < VARINT_LIMIT[5] {
        if value < VARINT_LIMIT[3] {
            if value < VARINT_LIMIT[2] {
                2
            } else {
                3
            }
        } else if value < VARINT_LIMIT[4] {
            4
        } else {
            5
        }
    } else if value < VARINT_LIMIT[7] {
        if value < VARINT_LIMIT[6] {
            6
        } else {
            7
        }
    } else if value < VARINT_LIMIT[8] {
        8
    } else {
        9
    }
}

#[derive(Clone, Copy, Debug, PartialEq, Eq)]
#[repr(u8)]
pub enum WireType {
    Varint = 0,
    LengthDelimited = 1,
    ThirtyTwoBit = 2,
    SixtyFourBit = 3,
}

impl From<u8> for WireType {
    #[inline]
    fn from(value: u8) -> Self {
        match value & 0b11 {
            0 => WireType::Varint,
            1 => WireType::LengthDelimited,
            2 => WireType::ThirtyTwoBit,
            3 => WireType::SixtyFourBit,
            _ => unreachable!(),
        }
    }
}

impl WireType {
    const fn fixed_size(self) -> Option<usize> {
        match self {
            WireType::SixtyFourBit => Some(8),
            WireType::ThirtyTwoBit => Some(4),
            WireType::Varint | WireType::LengthDelimited => None,
        }
    }
}

/// Writes keys for the provided tags.
#[derive(Default)]
pub struct TagWriter {
    last_tag: u32,
}

impl TagWriter {
    pub fn new() -> Self {
        Default::default()
    }

    /// Encode the key delta to the given key into the buffer.
    ///
    /// All fields must be encoded in order; this is enforced in the encoding by encoding each
    /// field's tag as a non-negative delta from the previously encoded field's tag. The tag delta
    /// is encoded in the bits above the lowest two bits in the key delta, which encode the wire
    /// type. When decoding, the wire type is taken as-is, and the tag delta added to the tag of the
    /// last field decoded.
    #[inline(always)]
    pub fn encode_key<B: BufMut + ?Sized>(&mut self, tag: u32, wire_type: WireType, buf: &mut B) {
        let tag_delta = tag
            .checked_sub(self.last_tag)
            .expect("fields encoded out of order");
        self.last_tag = tag;
        encode_varint(((tag_delta as u64) << 2) | (wire_type as u64), buf);
    }
}

/// Writes keys for the provided tags into a prepend-only buffer.
#[derive(Default)]
pub struct TagRevWriter {
    current_key: Option<(u32, WireType)>,
}

impl TagRevWriter {
    pub fn new() -> Self {
        Default::default()
    }

    /// Encode the key delta to the given key into the buffer.
    ///
    /// All fields must be encoded in order; this is enforced in the encoding by encoding each
    /// field's tag as a non-negative delta from the previously encoded field's tag. The tag delta
    /// is encoded in the bits above the lowest two bits in the key delta, which encode the wire
    /// type. When decoding, the wire type is taken as-is, and the tag delta added to the tag of the
    /// last field decoded.
    #[inline(always)]
    pub fn begin_field<B: ReverseBuf + ?Sized>(
        &mut self,
        tag: u32,
        wire_type: WireType,
        buf: &mut B,
    ) {
        if let Some((current_tag, current_wire_type)) = self.current_key {
            let tag_delta = current_tag
                .checked_sub(tag)
                .expect("fields prepended out of order");
            prepend_varint(((tag_delta as u64) << 2) | (current_wire_type as u64), buf);
        }
        self.current_key = Some((tag, wire_type));
    }

    /// Finishes writing the current message by encoding the key of the first field that appeared.
    #[inline(always)]
    pub fn finalize<B: ReverseBuf + ?Sized>(&mut self, buf: &mut B) {
        let Some((tag_delta, wire_type)) = self.current_key else {
            return;
        };
        prepend_varint(((tag_delta as u64) << 2) | (wire_type as u64), buf);
        self.current_key = None;
    }
}

pub trait TagMeasurer {
    fn key_len(&mut self, tag: u32) -> usize;
}

/// Simulator for writing tags, capable of outputting their encoded length.
#[derive(Default)]
pub struct RuntimeTagMeasurer {
    last_tag: u32,
}

impl RuntimeTagMeasurer {
    pub fn new() -> Self {
        Self::default()
    }
}

impl TagMeasurer for RuntimeTagMeasurer {
    /// Returns the number of bytes that would be written if the given tag was encoded next, and
    /// also advances the state of the encoder as if that tag was written.
    #[inline(always)]
    fn key_len(&mut self, tag: u32) -> usize {
        let tag_delta = tag
            .checked_sub(self.last_tag)
            .expect("fields encoded out of order");
        self.last_tag = tag;
        encoded_len_varint((tag_delta as u64) << 2)
    }
}

#[derive(Default)]
pub struct TrivialTagMeasurer {
    #[cfg(debug_assertions)]
    last_tag: u32,
}

impl TrivialTagMeasurer {
    pub fn new() -> Self {
        Self::default()
    }
}

impl TagMeasurer for TrivialTagMeasurer {
    #[inline(always)]
    fn key_len(&mut self, _tag: u32) -> usize {
        #[cfg(debug_assertions)]
        {
            assert!(_tag >= self.last_tag, "fields encoded out of order");
            assert!(_tag < 32);
            self.last_tag = _tag;
        }
        1
    }
}

/// Reads tags from a buffer.
#[derive(Default)]
pub struct TagReader {
    last_tag: u32,
}

impl TagReader {
    pub fn new() -> Self {
        Default::default()
    }

    #[inline(always)]
    pub fn decode_key<B: Buf + ?Sized>(
        &mut self,
        mut buf: Capped<B>,
    ) -> Result<(u32, WireType), DecodeError> {
        let key = buf.decode_varint()?;
        let tag_delta = u32::try_from(key >> 2).map_err(|_| DecodeError::new(TagOverflowed))?;
        let tag = self
            .last_tag
            .checked_add(tag_delta)
            .ok_or_else(|| DecodeError::new(TagOverflowed))?;
        let wire_type = WireType::from(key as u8);
        self.last_tag = tag;
        Ok((tag, wire_type))
    }
}

/// Checks that the expected wire type matches the actual wire type,
/// or returns an error result.
#[inline]
pub fn check_wire_type(expected: WireType, actual: WireType) -> Result<(), DecodeError> {
    if expected != actual {
        return Err(DecodeError::new(WrongWireType));
    }
    Ok(())
}

/// A soft-limited wrapper for `impl Buf` that doesn't invoke extra work whenever the buffer is read
/// from, only when the remaining bytes are checked. This means it can be nested arbitrarily without
/// adding extra work every time.
pub struct Capped<'a, B: 'a + Buf + ?Sized> {
    buf: &'a mut B,
    extra_bytes_remaining: usize,
}

impl<'a, B: 'a + Buf + ?Sized> Capped<'a, B> {
    /// Creates a Capped instance with a cap at the very end of the given buffer.
    pub fn new(buf: &'a mut B) -> Self {
        Self {
            buf,
            extra_bytes_remaining: 0,
        }
    }

    /// Reads a length from the beginning of the given buffer, then returns a Capped instance
    /// with its cap at the end of the delimited range.
    pub fn new_length_delimited(buf: &'a mut B) -> Result<Self, DecodeError> {
        let len = decode_length_delimiter(&mut *buf)?;
        let remaining = buf.remaining();
        if len > remaining {
            return Err(DecodeError::new(Truncated));
        }
        Ok(Self {
            buf,
            extra_bytes_remaining: remaining - len,
        })
    }

    #[inline(always)]
    pub fn lend(&mut self) -> Capped<B> {
        Capped {
            buf: self.buf,
            extra_bytes_remaining: self.extra_bytes_remaining,
        }
    }

    /// Reads a length delimiter from the beginning of the wrapped buffer, then returns a subsidiary
    /// Capped instance for the delineated bytes if it does not overrun the underlying buffer or
    /// this instance's cap.
    #[inline(always)]
    pub fn take_length_delimited(&mut self) -> Result<Capped<B>, DecodeError> {
        let len = decode_length_delimiter(&mut *self.buf)?;
        let remaining = self.buf.remaining();
        if len > remaining {
            return Err(DecodeError::new(Truncated));
        }
        let extra_bytes_remaining = remaining - len;
        if extra_bytes_remaining < self.extra_bytes_remaining {
            return Err(DecodeError::new(Truncated));
        }
        Ok(Capped {
            buf: self.buf,
            extra_bytes_remaining,
        })
    }

    #[inline]
    pub fn buf(&mut self) -> &mut B {
        self.buf
    }

    #[inline]
    pub fn take_all(self) -> Take<&'a mut B> {
        let len = self.remaining_before_cap();
        self.buf.take(len)
    }

    #[inline]
    pub fn decode_varint(&mut self) -> Result<u64, DecodeError> {
        decode_varint(self.buf).map_err(|err| {
            // Varints are always decoded greedily from the underlying buffer, so we want to
            // transform any non-truncation errors into Truncated to pretend that we stopped sooner.
            if err.kind() == InvalidVarint && self.over_cap() {
                DecodeError::new(Truncated)
            } else {
                err
            }
        })
    }

    /// Returns the number of bytes left before the cap.
    #[inline(always)]
    pub fn remaining_before_cap(&self) -> usize {
        self.buf
            .remaining()
            .saturating_sub(self.extra_bytes_remaining)
    }

    #[inline(always)]
    fn over_cap(&self) -> bool {
        self.buf.remaining() < self.extra_bytes_remaining
    }

    #[inline(always)]
    pub fn has_remaining(&self) -> Result<bool, DecodeErrorKind> {
        match self.buf.remaining().cmp(&self.extra_bytes_remaining) {
            Ordering::Less => Err(Truncated),
            Ordering::Equal => Ok(false),
            Ordering::Greater => Ok(true),
        }
    }
}

impl<'a, B: Buf + ?Sized> Deref for Capped<'a, B> {
    type Target = B;

    fn deref(&self) -> &B {
        self.buf
    }
}

impl<'a, B: Buf + ?Sized> DerefMut for Capped<'a, B> {
    fn deref_mut(&mut self) -> &mut B {
        self.buf
    }
}

pub fn skip_field<B: Buf + ?Sized>(
    wire_type: WireType,
    mut buf: Capped<B>,
) -> Result<(), DecodeError> {
    let len = match wire_type {
        WireType::Varint => buf.decode_varint().map(|_| 0)?,
        WireType::ThirtyTwoBit => 4,
        WireType::SixtyFourBit => 8,
        WireType::LengthDelimited => buf.decode_varint()?,
    };

    if len > buf.remaining() as u64 {
        return Err(DecodeError::new(Truncated));
    }

    buf.advance(len as usize);
    Ok(())
}

/// The core trait for encoding and decoding bilrost data.
pub trait Encoder<E> {
    /// Encodes the a field with the given tag and value.
    fn encode<B: BufMut + ?Sized>(tag: u32, value: &Self, buf: &mut B, tw: &mut TagWriter);

    /// Prepends the encoding of the field with the given tag and value.
    fn prepend_encode<B: ReverseBuf + ?Sized>(
        tag: u32,
        value: &Self,
        buf: &mut B,
        tw: &mut TagRevWriter,
    );

    // TODO(widders): change to (or augment with) build-in-reverse-then-emit-forward and
    //  emit-reversed
    /// Returns the encoded length of the field, including the key.
    fn encoded_len(tag: u32, value: &Self, tm: &mut impl TagMeasurer) -> usize;

    /// Decodes a field with the given wire type; the field's key should have already been consumed
    /// from the buffer.
    fn decode<B: Buf + ?Sized>(
        wire_type: WireType,
        duplicated: bool,
        value: &mut Self,
        buf: Capped<B>,
        ctx: DecodeContext,
    ) -> Result<(), DecodeError>;
}

/// Extension trait for canonical encoding and decoding. Distinguished decoding is available via
/// this trait, and any type that implements this trait is guaranteed to always emit canonical data
/// via `Encoder`.
pub trait DistinguishedEncoder<E>: Encoder<E> {
    /// Decodes a field for the value, returning a value indicating how canonical the encoding was.
    fn decode_distinguished<B: Buf + ?Sized>(
        wire_type: WireType,
        duplicated: bool,
        value: &mut Self,
        buf: Capped<B>,
        ctx: DecodeContext,
    ) -> Result<Canonicity, DecodeError>;
}

/// Indicator of the "canonicity" of a decoded value or a decoding process that was performed.
#[derive(Clone, Copy, Debug, PartialEq, Eq, PartialOrd, Ord)]
#[repr(u8)]
#[must_use]
pub enum Canonicity {
    /// The decoded data was not represented in its canonical form.
    NotCanonical,
    /// All known fields were represented canonically, but some unknown fields were present.
    HasExtensions,
    /// The decoded data was fully canonical.
    Canonical,
}

impl Canonicity {
    /// Update this value to the lowest (least-canonical) state.
    #[inline(always)]
    pub fn update(&mut self, other: Self) {
        *self = min(*self, other);
    }
}

impl FromIterator<Canonicity> for Canonicity {
    #[inline(always)]
    fn from_iter<T: IntoIterator<Item = Canonicity>>(iter: T) -> Self {
        iter.into_iter().min().unwrap_or(Canonicity::Canonical)
    }
}

/// Trait for values and results bearing canonicity information (represented by the `Canonicity`
/// enum).
pub trait WithCanonicity {
    /// The type of the value without any canonicity information.
    type Value;
    // Type the value is turned into when non-canonical states are turned into error states or
    // removed.
    type WithoutCanonicity;

    /// Get the value if it is fully canonical, otherwise returning an error.
    fn canonical(self) -> Result<Self::Value, DecodeErrorKind>;

    /// Get the value as long as its known fields are canonical, otherwise returning an error.
    fn canonical_with_extensions(self) -> Result<Self::Value, DecodeErrorKind>;

    /// Discards the canonicity.
    ///
    /// If this method is always being used and canonicity information is always discarded,
    /// distinguished decoding may not be needed, and the program can be made more efficient by
    /// simply using expedient decoding mode.
    fn value(self) -> Self::WithoutCanonicity;
}

impl WithCanonicity for Canonicity {
    type Value = ();
    type WithoutCanonicity = Self::Value;

    fn canonical(self) -> Result<(), DecodeErrorKind> {
        match self {
            Canonicity::NotCanonical => Err(NotCanonical),
            Canonicity::HasExtensions => Err(UnknownField),
            Canonicity::Canonical => Ok(()),
        }
    }

    fn canonical_with_extensions(self) -> Result<(), DecodeErrorKind> {
        match self {
            Canonicity::NotCanonical => Err(NotCanonical),
            Canonicity::HasExtensions | Canonicity::Canonical => Ok(()),
        }
    }

    fn value(self) {}
}

impl WithCanonicity for &Canonicity {
    type Value = ();
    type WithoutCanonicity = Self::Value;

    fn canonical(self) -> Result<(), DecodeErrorKind> {
        match self {
            Canonicity::NotCanonical => Err(NotCanonical),
            Canonicity::HasExtensions => Err(UnknownField),
            Canonicity::Canonical => Ok(()),
        }
    }

    fn canonical_with_extensions(self) -> Result<(), DecodeErrorKind> {
        match self {
            Canonicity::NotCanonical => Err(NotCanonical),
            Canonicity::HasExtensions | Canonicity::Canonical => Ok(()),
        }
    }

    fn value(self) {}
}

impl<T> WithCanonicity for (T, Canonicity) {
    type Value = T;
    type WithoutCanonicity = Self::Value;

    fn canonical(self) -> Result<T, DecodeErrorKind> {
        self.1.canonical()?;
        Ok(self.0)
    }

    fn canonical_with_extensions(self) -> Result<T, DecodeErrorKind> {
        self.1.canonical_with_extensions()?;
        Ok(self.0)
    }

    fn value(self) -> T {
        self.0
    }
}

impl<'a, T> WithCanonicity for &'a (T, Canonicity) {
    type Value = &'a T;
    type WithoutCanonicity = Self::Value;

    fn canonical(self) -> Result<&'a T, DecodeErrorKind> {
        self.1.canonical()?;
        Ok(&self.0)
    }

    fn canonical_with_extensions(self) -> Result<&'a T, DecodeErrorKind> {
        self.1.canonical_with_extensions()?;
        Ok(&self.0)
    }

    fn value(self) -> &'a T {
        &self.0
    }
}

impl<T, E> WithCanonicity for Result<T, E>
where
    T: WithCanonicity,
    DecodeErrorKind: From<E>,
{
    type Value = T::Value;
    type WithoutCanonicity = Result<T::WithoutCanonicity, DecodeErrorKind>;

    fn canonical(self) -> Result<T::Value, DecodeErrorKind> {
        self?.canonical()
    }

    fn canonical_with_extensions(self) -> Result<T::Value, DecodeErrorKind> {
        self?.canonical_with_extensions()
    }

    fn value(self) -> Result<T::WithoutCanonicity, DecodeErrorKind> {
        Ok(self?.value())
    }
}

#[allow(clippy::let_unit_value)]
#[cfg(test)]
mod with_canonicity {
    use super::{
        Canonicity::{self, *},
        DecodeError, DecodeErrorKind, WithCanonicity,
    };

    #[test]
    fn usability() {
        // `Canonicity`
        assert_eq!(Canonical.canonical(), Ok(()));
        assert_eq!(
            HasExtensions.canonical(),
            Err(DecodeErrorKind::UnknownField)
        );
        assert_eq!(NotCanonical.canonical(), Err(DecodeErrorKind::NotCanonical));
        assert_eq!(Canonical.canonical_with_extensions(), Ok(()));
        assert_eq!(HasExtensions.canonical_with_extensions(), Ok(()));
        assert_eq!(
            NotCanonical.canonical_with_extensions(),
            Err(DecodeErrorKind::NotCanonical)
        );
        let _: () = Canonical.value();
        let _: () = HasExtensions.value();
        let _: () = NotCanonical.value();

        // `&Canonicity`
        assert_eq!((&Canonical).canonical(), Ok(()));
        assert_eq!(
            (&HasExtensions).canonical(),
            Err(DecodeErrorKind::UnknownField)
        );
        assert_eq!(
            (&NotCanonical).canonical(),
            Err(DecodeErrorKind::NotCanonical)
        );
        assert_eq!((&Canonical).canonical_with_extensions(), Ok(()));
        assert_eq!((&HasExtensions).canonical_with_extensions(), Ok(()));
        assert_eq!(
            (&NotCanonical).canonical_with_extensions(),
            Err(DecodeErrorKind::NotCanonical)
        );
        let _: () = (&Canonical).value();
        let _: () = (&HasExtensions).value();
        let _: () = (&NotCanonical).value();

        // `(T, Canonicity)`
        assert_eq!(("foo", Canonical).canonical(), Ok("foo"));
        assert_eq!(
            ("foo", HasExtensions).canonical(),
            Err(DecodeErrorKind::UnknownField)
        );
        assert_eq!(
            ("foo", NotCanonical).canonical(),
            Err(DecodeErrorKind::NotCanonical)
        );
        assert_eq!(("foo", Canonical).canonical_with_extensions(), Ok("foo"));
        assert_eq!(
            ("foo", HasExtensions).canonical_with_extensions(),
            Ok("foo")
        );
        assert_eq!(
            ("foo", NotCanonical).canonical_with_extensions(),
            Err(DecodeErrorKind::NotCanonical)
        );
        assert_eq!(("foo", Canonical).value(), "foo");
        assert_eq!(("foo", HasExtensions).value(), "foo");
        assert_eq!(("foo", NotCanonical).value(), "foo");

        // `&(T, Canonicity)`
        assert_eq!((&("foo", Canonical)).canonical(), Ok(&"foo"));
        assert_eq!(
            (&("foo", HasExtensions)).canonical(),
            Err(DecodeErrorKind::UnknownField)
        );
        assert_eq!(
            (&("foo", NotCanonical)).canonical(),
            Err(DecodeErrorKind::NotCanonical)
        );
        assert_eq!(
            (&("foo", Canonical)).canonical_with_extensions(),
            Ok(&"foo")
        );
        assert_eq!(
            (&("foo", HasExtensions)).canonical_with_extensions(),
            Ok(&"foo")
        );
        assert_eq!(
            (&("foo", NotCanonical)).canonical_with_extensions(),
            Err(DecodeErrorKind::NotCanonical)
        );
        assert_eq!((&("foo", Canonical)).value(), &"foo");
        assert_eq!((&("foo", HasExtensions)).value(), &"foo");
        assert_eq!((&("foo", NotCanonical)).value(), &"foo");

        // `Result<(T, Canonicity), DecodeError>` with Ok
        assert_eq!(
            Result::<_, DecodeError>::Ok(("foo", Canonical)).canonical(),
            Ok("foo")
        );
        assert_eq!(
            Result::<_, DecodeError>::Ok(("foo", HasExtensions)).canonical(),
            Err(DecodeErrorKind::UnknownField)
        );
        assert_eq!(
            Result::<_, DecodeError>::Ok(("foo", NotCanonical)).canonical(),
            Err(DecodeErrorKind::NotCanonical)
        );
        assert_eq!(
            Result::<_, DecodeError>::Ok(("foo", Canonical)).canonical_with_extensions(),
            Ok("foo")
        );
        assert_eq!(
            Result::<_, DecodeError>::Ok(("foo", HasExtensions)).canonical_with_extensions(),
            Ok("foo")
        );
        assert_eq!(
            Result::<_, DecodeError>::Ok(("foo", NotCanonical)).canonical_with_extensions(),
            Err(DecodeErrorKind::NotCanonical)
        );
        assert_eq!(
            Result::<_, DecodeError>::Ok(("foo", Canonical)).value(),
            Ok("foo")
        );
        assert_eq!(
            Result::<_, DecodeError>::Ok(("foo", HasExtensions)).value(),
            Ok("foo")
        );
        assert_eq!(
            Result::<_, DecodeError>::Ok(("foo", NotCanonical)).value(),
            Ok("foo")
        );

        // `Result<&(T, Canonicity), &DecodeError>` with Ok
        assert_eq!(
            Result::<_, DecodeError>::Ok(("foo", Canonical))
                .as_ref()
                .canonical(),
            Ok(&"foo")
        );
        assert_eq!(
            Result::<_, DecodeError>::Ok(("foo", HasExtensions))
                .as_ref()
                .canonical(),
            Err(DecodeErrorKind::UnknownField)
        );
        assert_eq!(
            Result::<_, DecodeError>::Ok(("foo", NotCanonical))
                .as_ref()
                .canonical(),
            Err(DecodeErrorKind::NotCanonical)
        );
        assert_eq!(
            Result::<_, DecodeError>::Ok(("foo", Canonical))
                .as_ref()
                .canonical_with_extensions(),
            Ok(&"foo")
        );
        assert_eq!(
            Result::<_, DecodeError>::Ok(("foo", HasExtensions))
                .as_ref()
                .canonical_with_extensions(),
            Ok(&"foo")
        );
        assert_eq!(
            Result::<_, DecodeError>::Ok(("foo", NotCanonical))
                .as_ref()
                .canonical_with_extensions(),
            Err(DecodeErrorKind::NotCanonical)
        );
        assert_eq!(
            Result::<_, DecodeError>::Ok(("foo", Canonical))
                .as_ref()
                .value(),
            Ok(&"foo")
        );
        assert_eq!(
            Result::<_, DecodeError>::Ok(("foo", HasExtensions))
                .as_ref()
                .value(),
            Ok(&"foo")
        );
        assert_eq!(
            Result::<_, DecodeError>::Ok(("foo", NotCanonical))
                .as_ref()
                .value(),
            Ok(&"foo")
        );

        // `Result<_, DecodeError>` with Err
        assert_eq!(
            Result::<Canonicity, DecodeError>::Err(DecodeError::new(DecodeErrorKind::Other))
                .canonical(),
            Err(DecodeErrorKind::Other)
        );
        assert_eq!(
            Result::<Canonicity, DecodeError>::Err(DecodeError::new(DecodeErrorKind::Other))
                .canonical_with_extensions(),
            Err(DecodeErrorKind::Other)
        );
        assert_eq!(
            Result::<Canonicity, DecodeError>::Err(DecodeError::new(DecodeErrorKind::Other))
                .value(),
            Err(DecodeErrorKind::Other)
        );

        // `Result<&_, &DecodeError>` with Err
        assert_eq!(
            Result::<Canonicity, DecodeError>::Err(DecodeError::new(DecodeErrorKind::Other))
                .as_ref()
                .canonical(),
            Err(DecodeErrorKind::Other)
        );
        assert_eq!(
            Result::<Canonicity, DecodeError>::Err(DecodeError::new(DecodeErrorKind::Other))
                .as_ref()
                .canonical_with_extensions(),
            Err(DecodeErrorKind::Other)
        );
        assert_eq!(
            Result::<Canonicity, DecodeError>::Err(DecodeError::new(DecodeErrorKind::Other))
                .as_ref()
                .value(),
            Err(DecodeErrorKind::Other)
        );

        // `Result<(T, Canonicity), DecodeErrorKind>` with Ok
        assert_eq!(
            Result::<_, DecodeErrorKind>::Ok(("foo", Canonical)).canonical(),
            Ok("foo")
        );
        assert_eq!(
            Result::<_, DecodeErrorKind>::Ok(("foo", HasExtensions)).canonical(),
            Err(DecodeErrorKind::UnknownField)
        );
        assert_eq!(
            Result::<_, DecodeErrorKind>::Ok(("foo", NotCanonical)).canonical(),
            Err(DecodeErrorKind::NotCanonical)
        );
        assert_eq!(
            Result::<_, DecodeErrorKind>::Ok(("foo", Canonical)).canonical_with_extensions(),
            Ok("foo")
        );
        assert_eq!(
            Result::<_, DecodeErrorKind>::Ok(("foo", HasExtensions)).canonical_with_extensions(),
            Ok("foo")
        );
        assert_eq!(
            Result::<_, DecodeErrorKind>::Ok(("foo", NotCanonical)).canonical_with_extensions(),
            Err(DecodeErrorKind::NotCanonical)
        );
        assert_eq!(
            Result::<_, DecodeErrorKind>::Ok(("foo", Canonical)).value(),
            Ok("foo")
        );
        assert_eq!(
            Result::<_, DecodeErrorKind>::Ok(("foo", HasExtensions)).value(),
            Ok("foo")
        );
        assert_eq!(
            Result::<_, DecodeErrorKind>::Ok(("foo", NotCanonical)).value(),
            Ok("foo")
        );

        // `Result<&(T, Canonicity), &DecodeErrorKind>` with Ok
        assert_eq!(
            Result::<_, DecodeErrorKind>::Ok(("foo", Canonical))
                .as_ref()
                .canonical(),
            Ok(&"foo")
        );
        assert_eq!(
            Result::<_, DecodeErrorKind>::Ok(("foo", HasExtensions))
                .as_ref()
                .canonical(),
            Err(DecodeErrorKind::UnknownField)
        );
        assert_eq!(
            Result::<_, DecodeErrorKind>::Ok(("foo", NotCanonical))
                .as_ref()
                .canonical(),
            Err(DecodeErrorKind::NotCanonical)
        );
        assert_eq!(
            Result::<_, DecodeErrorKind>::Ok(("foo", Canonical))
                .as_ref()
                .canonical_with_extensions(),
            Ok(&"foo")
        );
        assert_eq!(
            Result::<_, DecodeErrorKind>::Ok(("foo", HasExtensions))
                .as_ref()
                .canonical_with_extensions(),
            Ok(&"foo")
        );
        assert_eq!(
            Result::<_, DecodeErrorKind>::Ok(("foo", NotCanonical))
                .as_ref()
                .canonical_with_extensions(),
            Err(DecodeErrorKind::NotCanonical)
        );
        assert_eq!(
            Result::<_, DecodeErrorKind>::Ok(("foo", Canonical))
                .as_ref()
                .value(),
            Ok(&"foo")
        );
        assert_eq!(
            Result::<_, DecodeErrorKind>::Ok(("foo", HasExtensions))
                .as_ref()
                .value(),
            Ok(&"foo")
        );
        assert_eq!(
            Result::<_, DecodeErrorKind>::Ok(("foo", NotCanonical))
                .as_ref()
                .value(),
            Ok(&"foo")
        );

        // `Result<_, DecodeErrorKind>` with Err
        assert_eq!(
            Result::<Canonicity, DecodeErrorKind>::Err(DecodeErrorKind::Other).canonical(),
            Err(DecodeErrorKind::Other)
        );
        assert_eq!(
            Result::<Canonicity, DecodeErrorKind>::Err(DecodeErrorKind::Other)
                .canonical_with_extensions(),
            Err(DecodeErrorKind::Other)
        );
        assert_eq!(
            Result::<Canonicity, DecodeErrorKind>::Err(DecodeErrorKind::Other).value(),
            Err(DecodeErrorKind::Other)
        );

        // `Result<&_, &DecodeErrorKind>` with Err
        assert_eq!(
            Result::<Canonicity, DecodeErrorKind>::Err(DecodeErrorKind::Other)
                .as_ref()
                .canonical(),
            Err(DecodeErrorKind::Other)
        );
        assert_eq!(
            Result::<Canonicity, DecodeErrorKind>::Err(DecodeErrorKind::Other)
                .as_ref()
                .canonical_with_extensions(),
            Err(DecodeErrorKind::Other)
        );
        assert_eq!(
            Result::<Canonicity, DecodeErrorKind>::Err(DecodeErrorKind::Other)
                .as_ref()
                .value(),
            Err(DecodeErrorKind::Other)
        );
    }
}

/// Encoders' wire-type is relied upon by both relaxed and distinguished encoders, but it is written
/// to be a separate trait so that distinguished encoders don't necessarily implement relaxed
/// decoding. This isn't important in general; it's very unlikely anything would implement
/// distinguished decoding without also implementing the corresponding expedient encoding, but
/// this means that it can become a typo to use the relaxed decoding functions by accident when
/// implementing the distinguished encoders, which could cause serious mishaps.
pub trait Wiretyped<E> {
    const WIRE_TYPE: WireType;
}

/// Trait for encoding implementations for raw values that always encode to a single value. Used as
/// the basis for all the other plain, optional, and repeated encodings.
pub trait ValueEncoder<E>: Wiretyped<E> {
    /// Encodes the given value unconditionally. This is guaranteed to emit data to the buffer.
    fn encode_value<B: BufMut + ?Sized>(value: &Self, buf: &mut B);

    /// Prepends the given value unconditionally. This is guaranteed to emit data to the buffer.
    fn prepend_value<B: ReverseBuf + ?Sized>(value: &Self, buf: &mut B);

    // TODO(widders): change to (or augment with) build-in-reverse-then-emit-forward and
    //  emit-reversed
    /// Returns the number of bytes the given value would be encoded as.
    fn value_encoded_len(value: &Self) -> usize;

    /// Returns the number of total bytes to encode all the values in the given container.
    #[inline]
    fn many_values_encoded_len<I>(values: I) -> usize
    where
        I: ExactSizeIterator,
        I::Item: Deref<Target = Self>,
    {
        let len = values.len();
        Self::WIRE_TYPE.fixed_size().map_or_else(
            || values.map(|val| Self::value_encoded_len(&val)).sum(),
            |fixed_size| fixed_size * len, // Shortcut when values have a fixed size
        )
    }

    /// Decodes a field assuming the encoder's wire type directly from the buffer.
    fn decode_value<B: Buf + ?Sized>(
        value: &mut Self,
        buf: Capped<B>,
        ctx: DecodeContext,
    ) -> Result<(), DecodeError>;
}

pub trait DistinguishedValueEncoder<E>: Wiretyped<E>
where
    Self: Eq,
{
    /// Decodes a field assuming the encoder's wire type directly from the buffer, also performing
    /// any additional validation required to guarantee that the value would be re-encoded into the
    /// exact same bytes.
<<<<<<< HEAD
    // TODO(widders): should allow_empty be a generic const?
=======
    // TODO(widders): consider making allow_empty a const generic param
>>>>>>> a073da75
    fn decode_value_distinguished<B: Buf + ?Sized>(
        value: &mut Self,
        buf: Capped<B>,
        allow_empty: bool,
        ctx: DecodeContext,
    ) -> Result<Canonicity, DecodeError>;
}

/// Affiliated helper trait for ValueEncoder that provides obligate implementations for handling
/// field keys and wire types.
pub trait FieldEncoder<E> {
    /// Encodes exactly one field with the given tag and value into the buffer.
    fn encode_field<B: BufMut + ?Sized>(tag: u32, value: &Self, buf: &mut B, tw: &mut TagWriter);
    /// Prepends exactly one field with the given tag and value into the buffer.
    fn prepend_field<B: ReverseBuf + ?Sized>(
        tag: u32,
        value: &Self,
        buf: &mut B,
        tw: &mut TagRevWriter,
    );
    /// Returns the encoded length of the field including its key.
    fn field_encoded_len(tag: u32, value: &Self, tm: &mut impl TagMeasurer) -> usize;
    /// Decodes a field directly from the buffer, also checking the wire type.
    fn decode_field<B: Buf + ?Sized>(
        wire_type: WireType,
        value: &mut Self,
        buf: Capped<B>,
        ctx: DecodeContext,
    ) -> Result<(), DecodeError>;
}

impl<T, E> FieldEncoder<E> for T
where
    Self: ValueEncoder<E>,
{
    #[inline]
    fn encode_field<B: BufMut + ?Sized>(tag: u32, value: &Self, buf: &mut B, tw: &mut TagWriter) {
        tw.encode_key(tag, Self::WIRE_TYPE, buf);
        Self::encode_value(value, buf);
    }

    #[inline]
    fn prepend_field<B: ReverseBuf + ?Sized>(
        tag: u32,
        value: &Self,
        buf: &mut B,
        tw: &mut TagRevWriter,
    ) {
        tw.begin_field(tag, Self::WIRE_TYPE, buf);
        Self::prepend_value(value, buf);
    }

    #[inline]
    fn field_encoded_len(tag: u32, value: &Self, tm: &mut impl TagMeasurer) -> usize {
        tm.key_len(tag) + Self::value_encoded_len(value)
    }

    #[inline]
    fn decode_field<B: Buf + ?Sized>(
        wire_type: WireType,
        value: &mut Self,
        buf: Capped<B>,
        ctx: DecodeContext,
    ) -> Result<(), DecodeError> {
        check_wire_type(Self::WIRE_TYPE, wire_type)?;
        Self::decode_value(value, buf, ctx)
    }
}

/// Affiliated helper trait for DistinguishedValueEncoder that provides obligate implementations for
/// handling field keys and wire types.
pub trait DistinguishedFieldEncoder<E> {
    /// Decodes a field directly from the buffer, also checking the wire type.
    fn decode_field_distinguished<B: Buf + ?Sized>(
        wire_type: WireType,
        value: &mut Self,
        buf: Capped<B>,
        allow_empty: bool,
        ctx: DecodeContext,
    ) -> Result<Canonicity, DecodeError>;
}

impl<T, E> DistinguishedFieldEncoder<E> for T
where
    Self: DistinguishedValueEncoder<E> + Eq,
{
    #[inline]
    fn decode_field_distinguished<B: Buf + ?Sized>(
        wire_type: WireType,
        value: &mut T,
        buf: Capped<B>,
        allow_empty: bool,
        ctx: DecodeContext,
    ) -> Result<Canonicity, DecodeError> {
        check_wire_type(Self::WIRE_TYPE, wire_type)?;
        Self::decode_value_distinguished(value, buf, allow_empty, ctx)
    }
}

/// Different value encoders may dispatch encoding their plain values slightly differently, but
/// values wrapped in Option are always encoded the same.
// TODO(widders): this would need to be broken up if a value type that may be encoded with different
//  wire-types is implemented.
impl<T, E> Encoder<E> for Option<T>
where
    T: NewForOverwrite + ValueEncoder<E>,
{
    #[inline]
    fn encode<B: BufMut + ?Sized>(tag: u32, value: &Self, buf: &mut B, tw: &mut TagWriter) {
        if let Some(value) = value {
            <T as FieldEncoder<E>>::encode_field(tag, value, buf, tw);
        }
    }

    #[inline]
    fn prepend_encode<B: ReverseBuf + ?Sized>(
        tag: u32,
        value: &Self,
        buf: &mut B,
        tw: &mut TagRevWriter,
    ) {
        if let Some(value) = value {
            <T as FieldEncoder<E>>::prepend_field(tag, value, buf, tw)
        }
    }

    #[inline]
    fn encoded_len(tag: u32, value: &Self, tm: &mut impl TagMeasurer) -> usize {
        if let Some(value) = value {
            <T as FieldEncoder<E>>::field_encoded_len(tag, value, tm)
        } else {
            0
        }
    }

    #[inline]
    fn decode<B: Buf + ?Sized>(
        wire_type: WireType,
        duplicated: bool,
        value: &mut Self,
        buf: Capped<B>,
        ctx: DecodeContext,
    ) -> Result<(), DecodeError> {
        if duplicated {
            return Err(DecodeError::new(UnexpectedlyRepeated));
        }
        <T as FieldEncoder<E>>::decode_field(
            wire_type,
            value.get_or_insert_with(T::new_for_overwrite),
            buf,
            ctx,
        )
    }
}

/// Distinguished decoding for Option<T> is only different in that it calls the distinguished
/// decoding codepath.
impl<T, E> DistinguishedEncoder<E> for Option<T>
where
    Self: Encoder<E>,
    T: DistinguishedValueEncoder<E> + NewForOverwrite + Eq,
{
    #[inline]
    fn decode_distinguished<B: Buf + ?Sized>(
        wire_type: WireType,
        duplicated: bool,
        value: &mut Option<T>,
        buf: Capped<B>,
        ctx: DecodeContext,
    ) -> Result<Canonicity, DecodeError> {
        if duplicated {
            return Err(DecodeError::new(UnexpectedlyRepeated));
        }
        <T as DistinguishedFieldEncoder<E>>::decode_field_distinguished(
            wire_type,
            value.get_or_insert_with(T::new_for_overwrite),
            buf,
            true, // Decoding an option, empty values are meaningful
            ctx,
        )
    }
}

/// Trait to be implemented by (or more commonly derived for) oneofs, which have knowledge of their
/// variants' tags and encoding.
pub trait Oneof: EmptyState {
    const FIELD_TAGS: &'static [u32];

    /// Encodes the fields of the oneof into the given buffer.
    fn oneof_encode<B: BufMut + ?Sized>(&self, buf: &mut B, tw: &mut TagWriter);

    /// Prepends the fields of the oneof into the given buffer.
    fn oneof_prepend<B: ReverseBuf + ?Sized>(&self, buf: &mut B, tw: &mut TagRevWriter);

    /// Measures the number of bytes that would encode this oneof.
    fn oneof_encoded_len(&self, tm: &mut impl TagMeasurer) -> usize;

    /// Returns the current tag of the oneof, if any.
    fn oneof_current_tag(&self) -> Option<u32>;

    /// Decodes from the given buffer.
    fn oneof_decode_field<B: Buf + ?Sized>(
        &mut self,
        tag: u32,
        wire_type: WireType,
        duplicated: bool,
        buf: Capped<B>,
        ctx: DecodeContext,
    ) -> Result<(), DecodeError>;
}

/// Underlying trait for a oneof that has no inherent "empty" variant, opting instead to be wrapped
/// in an `Option`.
pub trait NonEmptyOneof: Sized {
    const FIELD_TAGS: &'static [u32];

    /// Encodes the fields of the oneof into the given buffer.
    fn oneof_encode<B: BufMut + ?Sized>(&self, buf: &mut B, tw: &mut TagWriter);

    /// Prepends the fields of the oneof into the given buffer.
    fn oneof_prepend<B: ReverseBuf + ?Sized>(&self, buf: &mut B, tw: &mut TagRevWriter);

    /// Measures the number of bytes that would encode this oneof.
    fn oneof_encoded_len(&self, tm: &mut impl TagMeasurer) -> usize;

    /// Returns the current tag of the oneof, if any.
    fn oneof_current_tag(&self) -> u32;

    /// Decodes from the given buffer.
    fn oneof_decode_field<B: Buf + ?Sized>(
        value: &mut Option<Self>,
        tag: u32,
        wire_type: WireType,
        duplicated: bool,
        buf: Capped<B>,
        ctx: DecodeContext,
    ) -> Result<(), DecodeError>;
}

impl<T> Oneof for Option<T>
where
    T: NonEmptyOneof,
{
    const FIELD_TAGS: &'static [u32] = T::FIELD_TAGS;

    #[inline]
    fn oneof_encode<B: BufMut + ?Sized>(&self, buf: &mut B, tw: &mut TagWriter) {
        if let Some(value) = self {
            value.oneof_encode(buf, tw);
        }
    }

    #[inline]
    fn oneof_prepend<B: ReverseBuf + ?Sized>(&self, buf: &mut B, tw: &mut TagRevWriter) {
        if let Some(value) = self {
            value.oneof_prepend(buf, tw);
        }
    }

    #[inline]
    fn oneof_encoded_len(&self, tm: &mut impl TagMeasurer) -> usize {
        if let Some(value) = self {
            value.oneof_encoded_len(tm)
        } else {
            0
        }
    }

    #[inline]
    fn oneof_current_tag(&self) -> Option<u32> {
        self.as_ref().map(NonEmptyOneof::oneof_current_tag)
    }

    #[inline]
    fn oneof_decode_field<B: Buf + ?Sized>(
        &mut self,
        tag: u32,
        wire_type: WireType,
        duplicated: bool,
        buf: Capped<B>,
        ctx: DecodeContext,
    ) -> Result<(), DecodeError> {
        T::oneof_decode_field(self, tag, wire_type, duplicated, buf, ctx)
    }
}

/// Trait to be implemented by (or more commonly derived for) oneofs, which have knowledge of their
/// variants' tags and encoding.
pub trait DistinguishedOneof: Oneof {
    /// Decodes from the given buffer in distinguished mode.
    fn oneof_decode_field_distinguished<B: Buf + ?Sized>(
        &mut self,
        tag: u32,
        wire_type: WireType,
        duplicated: bool,
        buf: Capped<B>,
        ctx: DecodeContext,
    ) -> Result<Canonicity, DecodeError>;
}

/// Underlying trait for a oneof that has no inherent "empty" variant, opting instead to be wrapped
/// in an `Option`.
pub trait NonEmptyDistinguishedOneof: Sized {
    /// Decodes from the given buffer.
    fn oneof_decode_field_distinguished<B: Buf + ?Sized>(
        value: &mut Option<Self>,
        tag: u32,
        wire_type: WireType,
        duplicated: bool,
        buf: Capped<B>,
        ctx: DecodeContext,
    ) -> Result<Canonicity, DecodeError>;
}

impl<T> DistinguishedOneof for Option<T>
where
    T: NonEmptyDistinguishedOneof,
    Self: Oneof,
{
    #[inline]
    fn oneof_decode_field_distinguished<B: Buf + ?Sized>(
        &mut self,
        tag: u32,
        wire_type: WireType,
        duplicated: bool,
        buf: Capped<B>,
        ctx: DecodeContext,
    ) -> Result<Canonicity, DecodeError> {
        T::oneof_decode_field_distinguished(self, tag, wire_type, duplicated, buf, ctx)
    }
}

/// Trait used by derived enumeration helper functions to provide getters and setters for integer
/// fields via their associated `Enumeration` type.
pub trait EnumerationHelper<FieldType> {
    type Input;
    type Output;

    fn help_set(enum_val: Self::Input) -> FieldType;
    fn help_get(field_val: FieldType) -> Self::Output;
}

impl<T> EnumerationHelper<u32> for T
where
    T: Enumeration,
{
    type Input = T;
    type Output = Result<T, u32>;

    fn help_set(enum_val: Self) -> u32 {
        enum_val.to_number()
    }

    fn help_get(field_val: u32) -> Result<T, u32> {
        T::try_from_number(field_val)
    }
}

impl<T> EnumerationHelper<Option<u32>> for T
where
    T: Enumeration,
{
    type Input = Option<T>;
    type Output = Option<Result<T, u32>>;

    fn help_set(enum_val: Option<T>) -> Option<u32> {
        enum_val.map(|e| e.to_number())
    }

    fn help_get(field_val: Option<u32>) -> Option<Result<T, u32>> {
        field_val.map(Enumeration::try_from_number)
    }
}

/// Macro rules for expressly delegating from one encoder to another.
macro_rules! delegate_encoding {
    (
        delegate from ($from_ty:ty) to ($to_ty:ty) for type ($value_ty:ty)
        $(with where clause ($($where_clause:tt)*))?
        $(with generics ($($value_generics:tt)*))?
    ) => {
        impl$(<$($value_generics)*>)? $crate::encoding::Encoder<$from_ty> for $value_ty
        where
            Self: $crate::encoding::Encoder<$to_ty>,
            $($($where_clause)*)?
        {
            #[inline]
            fn encode<B: $crate::bytes::BufMut + ?Sized>(
                tag: u32,
                value: &$value_ty,
                buf: &mut B,
                tw: &mut $crate::encoding::TagWriter,
            ) {
                $crate::encoding::Encoder::<$to_ty>::encode(tag, value, buf, tw)
            }

            #[inline]
            fn prepend_encode<B: $crate::buf::ReverseBuf + ?Sized>(
                tag: u32,
                value: &$value_ty,
                buf: &mut B,
                tw: &mut $crate::encoding::TagRevWriter,
            ) {
                $crate::encoding::Encoder::<$to_ty>::prepend_encode(tag, value, buf, tw)
            }

            #[inline]
            fn encoded_len(
                tag: u32,
                value: &$value_ty,
                tm: &mut impl $crate::encoding::TagMeasurer,
            ) -> usize {
                $crate::encoding::Encoder::<$to_ty>::encoded_len(tag, value, tm)
            }

            #[inline]
            fn decode<B: $crate::bytes::Buf + ?Sized>(
                wire_type: $crate::encoding::WireType,
                duplicated: bool,
                value: &mut $value_ty,
                buf: $crate::encoding::Capped<B>,
                ctx: $crate::encoding::DecodeContext,
            ) -> Result<(), DecodeError> {
                $crate::encoding::Encoder::<$to_ty>::decode(
                    wire_type,
                    duplicated,
                    value,
                    buf,
                    ctx,
                )
            }
        }
    };

    (
        delegate from ($from_ty:ty) to ($to_ty:ty) for type ($value_ty:ty) including distinguished
        $(with where clause ($($where_clause:tt)*))?
        $(with generics ($($value_generics:tt)*))?
    ) => {
        delegate_encoding!(
            delegate from ($from_ty) to ($to_ty) for type ($value_ty)
            $(with where clause ($($where_clause)*))?
            $(with generics ($($value_generics)*))?
        );

        impl$(<$($value_generics)*>)? $crate::encoding::DistinguishedEncoder<$from_ty>
        for $value_ty
        where
            Self: $crate::encoding::DistinguishedEncoder<$to_ty>
                + $crate::encoding::Encoder<$to_ty>,
            $($($where_clause)*)?
        {
            #[inline]
            fn decode_distinguished<B: $crate::bytes::Buf + ?Sized>(
                wire_type: $crate::encoding::WireType,
                duplicated: bool,
                value: &mut $value_ty,
                buf: $crate::encoding::Capped<B>,
                ctx: $crate::encoding::DecodeContext,
            ) -> Result<$crate::Canonicity, $crate::DecodeError> {
                $crate::encoding::DistinguishedEncoder::<$to_ty>::decode_distinguished(
                    wire_type,
                    duplicated,
                    value,
                    buf,
                    ctx,
                )
            }
        }
    };
}
pub(crate) use delegate_encoding;

/// This macro creates delegated `ValueEncoder` impls for a given type from one encoder to another.
macro_rules! delegate_value_encoding {
    (
        delegate from ($from_ty:ty) to ($to_ty:ty) for type ($value_ty:ty)
        $(with where clause ($($where_clause:tt)+))?
        $(with generics ($($value_generics:tt)*))?
    ) => {
        impl$(<$($value_generics)*>)? $crate::encoding::Wiretyped<$from_ty> for $value_ty
        where
            Self: $crate::encoding::Wiretyped<$to_ty>,
            $($($where_clause)+ ,)?
        {
            const WIRE_TYPE: $crate::encoding::WireType =
                <Self as $crate::encoding::Wiretyped<$to_ty>>::WIRE_TYPE;
        }

        impl$(<$($value_generics)*>)? $crate::encoding::ValueEncoder<$from_ty> for $value_ty
        where
            Self: $crate::encoding::ValueEncoder<$to_ty>,
            $($($where_clause)+ ,)?
        {
            #[inline]
            fn encode_value<__B: $crate::bytes::BufMut + ?Sized>(value: &$value_ty, buf: &mut __B) {
                $crate::encoding::ValueEncoder::<$to_ty>::encode_value(value, buf)
            }

            #[inline]
            fn prepend_value<__B: $crate::buf::ReverseBuf + ?Sized>(
                value: &$value_ty,
                buf: &mut __B,
            ) {
                $crate::encoding::ValueEncoder::<$to_ty>::prepend_value(value, buf)
            }

            #[inline]
            fn value_encoded_len(value: &$value_ty) -> usize {
                $crate::encoding::ValueEncoder::<$to_ty>::value_encoded_len(value)
            }

            #[inline]
            fn many_values_encoded_len<__I>(values: __I) -> usize
            where
                __I: ExactSizeIterator,
                __I::Item: core::ops::Deref<Target = $value_ty>,
            {
                $crate::encoding::ValueEncoder::<$to_ty>::many_values_encoded_len(values)
            }

            #[inline]
            fn decode_value<__B: $crate::bytes::Buf + ?Sized>(
                value: &mut $value_ty,
                buf: $crate::encoding::Capped<__B>,
                ctx: $crate::encoding::DecodeContext,
            ) -> Result<(), $crate::DecodeError> {
                $crate::encoding::ValueEncoder::<$to_ty>::decode_value(value, buf, ctx)
            }
        }
    };

    (
        delegate from ($from_ty:ty) to ($to_ty:ty) for type ($value_ty:ty) including distinguished
        $(with where clause for expedient ($($expedient_where:tt)+))?
        $(with where clause for distinguished ($($distinguished_where:tt)+))?
        $(with generics ($($value_generics:tt)*))?
    ) => {
        delegate_value_encoding!(
            delegate from ($from_ty) to ($to_ty) for type ($value_ty)
            $(with where clause ($($expedient_where)+))?
            $(with generics ($($value_generics)*))?
        );

        impl$(<$($value_generics)*>)? $crate::encoding::DistinguishedValueEncoder<$from_ty>
        for $value_ty
        where
            Self: $crate::encoding::DistinguishedValueEncoder<$to_ty>,
            $($($expedient_where)+ ,)?
            $($($distinguished_where)+ ,)?
        {
            #[inline]
            fn decode_value_distinguished<__B: Buf + ?Sized>(
                value: &mut $value_ty,
                buf: $crate::encoding::Capped<__B>,
                allow_empty: bool,
                ctx: $crate::encoding::DecodeContext,
            ) -> Result<$crate::Canonicity, $crate::DecodeError> {
                DistinguishedValueEncoder::<$to_ty>::decode_value_distinguished(
                    value,
                    buf,
                    allow_empty,
                    ctx,
                )
            }
        }
    };
}
pub(crate) use delegate_value_encoding;

/// Most kinds of encoder want to act as field encoders for bare values in any situation where they
/// also implement value encoding. Only a couple encoders want to do anything fancy, like accepting
/// alternate wire-types in expedient mode.
macro_rules! encoder_where_value_encoder {
    (
        $encoding:ty
        $(, with where clause ($($where_clause:tt)*))?
        $(, with generics ($($generics:tt)*))?
    ) => {
        /// Encodes plain values only when they are non-default.
        impl<T $(, $($generics)*)?> Encoder<$encoding> for T
        where
            T: $crate::encoding::EmptyState + ValueEncoder<$encoding>,
            $($($where_clause)*)?
        {
            #[inline]
            fn encode<B: BufMut + ?Sized>(
                tag: u32,
                value: &T,
                buf: &mut B,
                tw: &mut $crate::encoding::TagWriter,
            ) {
                if !$crate::encoding::EmptyState::is_empty(value) {
                    $crate::encoding::FieldEncoder::<$encoding>::encode_field(
                        tag, value, buf, tw);
                }
            }

            #[inline]
            fn prepend_encode<B: $crate::buf::ReverseBuf + ?Sized>(
                tag: u32,
                value: &T,
                buf: &mut B,
                tw: &mut $crate::encoding::TagRevWriter,
            ) {
                if !$crate::encoding::EmptyState::is_empty(value) {
                    $crate::encoding::FieldEncoder::<$encoding>::prepend_field(
                        tag, value, buf, tw);
                }
            }

            #[inline]
            fn encoded_len(
                tag: u32,
                value: &T,
                tm: &mut impl $crate::encoding::TagMeasurer,
            ) -> usize {
                if !$crate::encoding::EmptyState::is_empty(value) {
                    $crate::encoding::FieldEncoder::<$encoding>::field_encoded_len(
                        tag, value, tm)
                } else {
                    0
                }
            }

            #[inline]
            fn decode<B: Buf + ?Sized>(
                wire_type: WireType,
                duplicated: bool,
                value: &mut T,
                buf: Capped<B>,
                ctx: DecodeContext,
            ) -> Result<(), $crate::DecodeError> {
                if duplicated {
                    return Err(
                        $crate::DecodeError::new($crate::DecodeErrorKind::UnexpectedlyRepeated)
                    );
                }
                $crate::encoding::FieldEncoder::<$encoding>::decode_field(
                    wire_type, value, buf, ctx)
            }
        }

        /// Distinguished encoding for plain values forbids encoding defaulted values. This includes
        /// directly-nested message types, which are not emitted when all their fields are default.
        impl<T $(, $($generics)*)?> $crate::encoding::DistinguishedEncoder<$encoding> for T
        where
            T: Eq
                + $crate::encoding::EmptyState
                + $crate::encoding::DistinguishedValueEncoder<$encoding>
                + $crate::encoding::Encoder<$encoding>,
            $($($where_clause)*)?
        {
            #[inline]
            fn decode_distinguished<B: Buf + ?Sized>(
                wire_type: WireType,
                duplicated: bool,
                value: &mut T,
                buf: Capped<B>,
                ctx: DecodeContext,
            ) -> Result<$crate::Canonicity, $crate::DecodeError> {
                if duplicated {
                    return Err(
                        $crate::DecodeError::new(crate::DecodeErrorKind::UnexpectedlyRepeated)
                    );
                }
                $crate::encoding::DistinguishedFieldEncoder::<$encoding>
                    ::decode_field_distinguished(
                        wire_type,
                        value,
                        buf,
                        false, // decoding a bare value, empty values are unacceptable
                        ctx,
                    )
            }
        }
    };
}
pub(crate) use encoder_where_value_encoder;

/// Implements `EmptyState` in terms of `Default`.
macro_rules! empty_state_via_default {
    (
        $ty:ty
        $(, with generics ($($generics:tt)*))?
        $(, with where clause ($($where_clause:tt)*))?
    ) => {
        impl<$($($generics)*)?> $crate::encoding::EmptyState for $ty
        where
            Self: Default + PartialEq,
            $($($where_clause)*)?
        {
            #[inline]
            fn empty() -> Self {
                Self::default()
            }

            #[inline]
            fn is_empty(&self) -> bool {
                *self == Self::default()
            }

    #[inline]
    fn clear(&mut self) {
        *self = Self::empty();
    }
        }
    };
}
pub(crate) use empty_state_via_default;

#[cfg(test)]
mod test {
    use alloc::collections::{BTreeMap, BTreeSet};
    use alloc::format;
    use alloc::string::{String, ToString};
    use alloc::vec::Vec;
    use core::borrow::Borrow;
    use core::fmt::Debug;

    use proptest::{prelude::*, test_runner::TestCaseResult};

    use super::*;
    use crate::Blob;
    use crate::DecodeErrorKind::OutOfDomainValue;

    /// Generalized proptest macro. Kind must be either `expedient` or `distinguished`.
    macro_rules! check_type_test {
        ($encoder:ty, $kind:ident, $ty:ty, $wire_type:expr) => {
            crate::encoding::test::check_type_test!($encoder, $kind, from $ty, into $ty,
            converter(value) { value }, $wire_type);
        };
        ($encoder:ty, $kind:ident, from $from_ty:ty, into $into_ty:ty, $wire_type:expr) => {
            crate::encoding::test::check_type_test!($encoder, $kind, from $from_ty, into $into_ty,
                converter(value) { <$into_ty>::from(value) }, $wire_type);
        };
        (
            $encoder:ty,
            $kind:ident,
            from $from_ty:ty,
            into $into_ty:ty,
            converter($from_value:ident) $convert:expr,
            $wire_type:expr
        ) => {
            #[cfg(test)]
            mod $kind {
                use proptest::prelude::*;

                use crate::encoding::test::$kind::check_type;
                #[allow(unused_imports)]
                use crate::encoding::WireType;
                #[allow(unused_imports)]
                use super::*;

                proptest! {
                    #[test]
                    fn check($from_value: $from_ty, tag: u32) {
                        check_type::<$into_ty, $encoder>($convert, tag, $wire_type)?;
                    }
                    #[test]
                    fn check_optional(opt_value: Option<$from_ty>, tag: u32) {
                        check_type::<Option<$into_ty>, $encoder>(
                            opt_value.map(|$from_value| $convert),
                            tag,
                            $wire_type,
                        )?;
                    }
                }
            }
        };
    }
    pub(crate) use check_type_test;

    fn check_legal_remaining(tag: u32, wire_type: WireType, remaining: usize) -> TestCaseResult {
        match wire_type {
            WireType::SixtyFourBit => 8..=8,
            WireType::ThirtyTwoBit => 4..=4,
            WireType::Varint => 1..=9,
            WireType::LengthDelimited => 1..=usize::MAX,
        }
        .contains(&remaining)
        .then_some(())
        .ok_or_else(|| {
            TestCaseError::fail(format!(
                "{wire_type:?} wire type illegal remaining: {remaining}, tag: {tag}"
            ))
        })
    }

    macro_rules! check_type {
        ($kind:ident, $encoder_trait:ident, $decode:ident $(, enforce with $require:ident)?) => {
            pub mod $kind {
                use bytes::BytesMut;
                use crate::buf::ReverseBuffer;
                use super::*;

                pub fn check_type<T, E>(
                    value: T,
                    tag: u32,
                    wire_type: WireType,
                ) -> TestCaseResult
                where
                    T: Debug + NewForOverwrite + PartialEq + $encoder_trait<E>,
                {
                    // TODO(widders): prepend
                    let expected_len = <T as Encoder<E>>::encoded_len(
                        tag,
                        &value,
                        &mut RuntimeTagMeasurer::new(),
                    );

                    let mut forward_buf = BytesMut::with_capacity(expected_len);
                    <T as Encoder<E>>::encode(tag, &value, &mut forward_buf, &mut TagWriter::new());

                    let forward_encoded = &mut forward_buf.freeze();
                    prop_assert_eq!(
                        expected_len,
                        forward_encoded.remaining(),
                        "encoded_len wrong; expected: {}, actual: {}",
                        expected_len,
                        forward_encoded.remaining()
                    );

                    let mut prepend_buf = ReverseBuffer::new();
                    let mut trw = TagRevWriter::new();
                    <T as Encoder<E>>::prepend_encode(tag, &value, &mut prepend_buf, &mut trw);
                    trw.finalize(&mut prepend_buf);
                    let mut prepended = Vec::new();
                    prepended.put(prepend_buf.reader());

                    if check_type_prepend_must_match_forward::$kind::VALUE {
                        prop_assert_eq!(
                            forward_encoded.as_ref(),
                            prepended.as_slice(),
                            "prepend did not match append",
                        );
                    }

                    if forward_encoded.remaining() == 0 {
                        // Short circuit for omitted fields, which do not get decoded.
                        return Ok(());
                    }

                    for mut encoded in [forward_encoded.as_ref(), prepended.as_slice()] {
                        let mut buf = Capped::new(&mut encoded);
                        let mut tr = TagReader::new();

                        let (decoded_tag, decoded_wire_type) = tr
                            .decode_key(buf.lend())
                            .map_err(|error| TestCaseError::fail(error.to_string()))?;
                        prop_assert_eq!(
                            tag,
                            decoded_tag,
                            "decoded tag does not match; expected: {}, actual: {}",
                            tag,
                            decoded_tag
                        );

                        prop_assert_eq!(
                            wire_type,
                            decoded_wire_type,
                            "decoded wire type does not match; expected: {:?}, actual: {:?}",
                            wire_type,
                            decoded_wire_type,
                        );

                        check_legal_remaining(tag, wire_type, buf.remaining())?;

                        let mut roundtrip_value = T::new_for_overwrite();
                        <T as $encoder_trait<E>>::$decode(
                            wire_type,
                            false,
                            &mut roundtrip_value,
                            buf.lend(),
                            DecodeContext::default(),
                        )
                        $(.$require())?
                        .map_err(|error| TestCaseError::fail(error.to_string()))?;

                        prop_assert!(
                            !buf.remaining() > 0,
                            "expected buffer to be empty, remaining: {}",
                            buf.remaining()
                        );

                        prop_assert_eq!(&value, &roundtrip_value);
                    }

                    Ok(())
                }

                pub fn check_type_unpacked<T, E>(
                    value: T,
                    tag: u32,
                    wire_type: WireType,
                ) -> TestCaseResult
                where
                    T: Debug + NewForOverwrite + PartialEq + $encoder_trait<E>,
                {
                    let expected_len = <T as Encoder<E>>::encoded_len(
                        tag,
                        value.borrow(),
                        &mut RuntimeTagMeasurer::new(),
                    );

                    let mut buf = BytesMut::with_capacity(expected_len);
                    <T as Encoder<E>>::encode(tag, value.borrow(), &mut buf, &mut TagWriter::new());

                    let mut tr = TagReader::new();
                    let buf = &mut buf.freeze();
                    let mut buf = Capped::new(buf);

                    prop_assert_eq!(
                        expected_len,
                        buf.remaining(),
                        "encoded_len wrong; expected: {}, actual: {}",
                        expected_len,
                        buf.remaining()
                    );

                    let mut roundtrip_value = T::new_for_overwrite();
                    let mut not_first = false;
                    while buf.remaining() > 0 {
                        let (decoded_tag, decoded_wire_type) = tr
                            .decode_key(buf.lend())
                            .map_err(|error| TestCaseError::fail(error.to_string()))?;

                        prop_assert_eq!(
                            tag,
                            decoded_tag,
                            "decoded tag does not match; expected: {}, actual: {}",
                            tag,
                            decoded_tag
                        );

                        prop_assert_eq!(
                            wire_type,
                            decoded_wire_type,
                            "decoded wire type does not match; expected: {:?}, actual: {:?}",
                            wire_type,
                            decoded_wire_type
                        );

                        <T as $encoder_trait<E>>::$decode(
                            wire_type,
                            not_first,
                            &mut roundtrip_value,
                            buf.lend(),
                            DecodeContext::default(),
                        )
                        $(.$require())?
                        .map_err(|error| TestCaseError::fail(error.to_string()))?;
                        not_first = true;
                    }

                    prop_assert_eq!(value, roundtrip_value);

                    Ok(())
                }
            }
        };
    }
    // Non-distinguished types either contain floating-point numbers (which are prepend-encoded
    // trivially similarly to how they are forward-encoded) or hash-based collections and mappings.
    // The latter don't have distinct "reversed" iterators, so if they have multiple items they
    // won't necessarily prepend-encode the exact same bytes that they forward-encode and we needn't
    // assert that they do.
    mod check_type_prepend_must_match_forward {
        pub(crate) mod expedient {
            pub(crate) const VALUE: bool = false;
        }
        pub(crate) mod distinguished {
            pub(crate) const VALUE: bool = true;
        }
    }
    check_type!(expedient, Encoder, decode);
    check_type!(distinguished, DistinguishedEncoder, decode_distinguished,
        enforce with canonical);

    fn present_empty_not_canon<T, E>()
    where
        T: EmptyState + Eq + DistinguishedEncoder<E> + ValueEncoder<E>,
    {
        let mut encoded = <Vec<u8>>::new();
        Encoder::<E>::encode(123, &Some(T::empty()), &mut encoded, &mut TagWriter::new());
        let mut buf = &*encoded;
        let mut capped = Capped::new(&mut buf);
        let (tag, wire_type) = TagReader::new().decode_key(capped.lend()).unwrap();
        assert_eq!(tag, 123);
        let mut decoded = T::new_for_overwrite();
        assert_eq!(
            DistinguishedEncoder::<E>::decode_distinguished(
                wire_type,
                false,
                &mut decoded,
                capped,
                DecodeContext::default(),
            )
            .expect("decoding a plain field with an encoded defaulted value should succeed"),
            Canonicity::NotCanonical
        );
        assert!(decoded.is_empty());
    }

    #[test]
    fn test_present_and_empty() {
        // Any value that's present not in an `Option` that is not omitted must err when decoded in
        // distinguished mode
        present_empty_not_canon::<u32, General>();
        present_empty_not_canon::<u64, General>();
        present_empty_not_canon::<i32, General>();
        present_empty_not_canon::<i64, General>();
        present_empty_not_canon::<u32, Fixed>();
        present_empty_not_canon::<u64, Fixed>();
        present_empty_not_canon::<i32, Fixed>();
        present_empty_not_canon::<i64, Fixed>();
        present_empty_not_canon::<bool, General>();
        present_empty_not_canon::<String, General>();
        present_empty_not_canon::<Blob, General>();
        present_empty_not_canon::<Vec<u8>, PlainBytes>();

        present_empty_not_canon::<Vec<u32>, Packed<General>>();
        present_empty_not_canon::<Vec<u64>, Packed<General>>();
        present_empty_not_canon::<Vec<i32>, Packed<General>>();
        present_empty_not_canon::<Vec<i64>, Packed<General>>();
        present_empty_not_canon::<Vec<u32>, Packed<Fixed>>();
        present_empty_not_canon::<Vec<u64>, Packed<Fixed>>();
        present_empty_not_canon::<Vec<i32>, Packed<Fixed>>();
        present_empty_not_canon::<Vec<i64>, Packed<Fixed>>();
        present_empty_not_canon::<Vec<bool>, Packed<General>>();
        present_empty_not_canon::<Vec<String>, Packed<General>>();
        present_empty_not_canon::<Vec<Blob>, Packed<General>>();
        present_empty_not_canon::<Vec<Vec<u8>>, Packed<PlainBytes>>();

        present_empty_not_canon::<BTreeSet<u32>, Packed<General>>();
        present_empty_not_canon::<BTreeSet<u64>, Packed<General>>();
        present_empty_not_canon::<BTreeSet<i32>, Packed<General>>();
        present_empty_not_canon::<BTreeSet<i64>, Packed<General>>();
        present_empty_not_canon::<BTreeSet<u32>, Packed<Fixed>>();
        present_empty_not_canon::<BTreeSet<u64>, Packed<Fixed>>();
        present_empty_not_canon::<BTreeSet<i32>, Packed<Fixed>>();
        present_empty_not_canon::<BTreeSet<i64>, Packed<Fixed>>();
        present_empty_not_canon::<BTreeSet<bool>, Packed<General>>();
        present_empty_not_canon::<BTreeSet<String>, Packed<General>>();
        present_empty_not_canon::<BTreeSet<Blob>, Packed<General>>();
        present_empty_not_canon::<BTreeSet<Vec<u8>>, Packed<PlainBytes>>();

        present_empty_not_canon::<BTreeMap<u32, u32>, Map<General, General>>();
        present_empty_not_canon::<BTreeMap<u64, u64>, Map<General, General>>();
        present_empty_not_canon::<BTreeMap<i32, i32>, Map<General, General>>();
        present_empty_not_canon::<BTreeMap<i64, i64>, Map<General, General>>();
        present_empty_not_canon::<BTreeMap<u32, u32>, Map<Fixed, Fixed>>();
        present_empty_not_canon::<BTreeMap<u64, u64>, Map<Fixed, Fixed>>();
        present_empty_not_canon::<BTreeMap<i32, i32>, Map<Fixed, Fixed>>();
        present_empty_not_canon::<BTreeMap<i64, i64>, Map<Fixed, Fixed>>();
        present_empty_not_canon::<BTreeMap<bool, bool>, Map<General, General>>();
        present_empty_not_canon::<BTreeMap<String, String>, Map<General, General>>();
        present_empty_not_canon::<BTreeMap<Blob, Blob>, Map<General, General>>();
        present_empty_not_canon::<BTreeMap<Vec<u8>, Vec<u8>>, Map<PlainBytes, PlainBytes>>();

        present_empty_not_canon::<Vec<BTreeMap<u32, u32>>, Packed<Map<General, General>>>();
        present_empty_not_canon::<Vec<BTreeMap<u64, u64>>, Packed<Map<General, General>>>();
        present_empty_not_canon::<Vec<BTreeMap<i32, i32>>, Packed<Map<General, General>>>();
        present_empty_not_canon::<Vec<BTreeMap<i64, i64>>, Packed<Map<General, General>>>();
        present_empty_not_canon::<Vec<BTreeMap<u32, u32>>, Packed<Map<Fixed, Fixed>>>();
        present_empty_not_canon::<Vec<BTreeMap<u64, u64>>, Packed<Map<Fixed, Fixed>>>();
        present_empty_not_canon::<Vec<BTreeMap<i32, i32>>, Packed<Map<Fixed, Fixed>>>();
        present_empty_not_canon::<Vec<BTreeMap<i64, i64>>, Packed<Map<Fixed, Fixed>>>();
        present_empty_not_canon::<Vec<BTreeMap<bool, bool>>, Packed<Map<General, General>>>();
        present_empty_not_canon::<Vec<BTreeMap<String, String>>, Packed<Map<General, General>>>();
        present_empty_not_canon::<Vec<BTreeMap<Blob, Blob>>, Packed<Map<General, General>>>();
        present_empty_not_canon::<
            Vec<BTreeMap<Vec<u8>, Vec<u8>>>,
            Packed<Map<PlainBytes, PlainBytes>>,
        >();
    }

    #[test]
    fn unaligned_fixed64_packed() {
        // Construct a length-delineated field that is not a multiple of 8 bytes.
        let mut buf = Vec::<u8>::new();
        encode_varint(12, &mut buf);
        buf.extend([1; 12]);

        let mut parsed = Vec::<u64>::new();
        let res = ValueEncoder::<Packed<Fixed>>::decode_value(
            &mut parsed,
            Capped::new(&mut buf.as_slice()),
            DecodeContext::default(),
        );
        assert_eq!(
            res.expect_err("unaligned packed fixed64 decoded without error")
                .kind(),
            Truncated
        );
        let res = DistinguishedValueEncoder::<Packed<Fixed>>::decode_value_distinguished(
            &mut parsed,
            Capped::new(&mut buf.as_slice()),
            true,
            DecodeContext::default(),
        );
        assert_eq!(
            res.expect_err("unaligned packed fixed64 decoded without error")
                .kind(),
            Truncated
        );
    }

    #[test]
    fn unaligned_fixed32_packed() {
        // Construct a length-delineated field that is not a multiple of 4 bytes.
        let mut buf = Vec::<u8>::new();
        encode_varint(17, &mut buf);
        buf.extend([1; 17]);

        let mut parsed = Vec::<u32>::new();
        let res = ValueEncoder::<Packed<Fixed>>::decode_value(
            &mut parsed,
            Capped::new(&mut buf.as_slice()),
            DecodeContext::default(),
        );
        assert_eq!(
            res.expect_err("unaligned packed fixed32 decoded without error")
                .kind(),
            Truncated
        );
        let res = DistinguishedValueEncoder::<Packed<Fixed>>::decode_value_distinguished(
            &mut parsed,
            Capped::new(&mut buf.as_slice()),
            true,
            DecodeContext::default(),
        );
        assert_eq!(
            res.expect_err("unaligned packed fixed32 decoded without error")
                .kind(),
            Truncated
        );
    }

    #[test]
    fn unaligned_map_packed() {
        // Construct a length-delineated field that is not a multiple of the sum of fixed size key
        // and value in a map. In the case we are testing it is a fixed size 4+8 = 12 bytes per
        // entry.
        let mut buf = Vec::<u8>::new();
        encode_varint(16, &mut buf);
        buf.extend([1; 16]);

        // The entries for this map always consume 12 bytes each.
        let mut parsed = BTreeMap::<u32, u64>::new();
        let res = ValueEncoder::<Map<Fixed, Fixed>>::decode_value(
            &mut parsed,
            Capped::new(&mut buf.as_slice()),
            DecodeContext::default(),
        );
        assert_eq!(
            res.expect_err("unaligned 12-byte map decoded without error")
                .kind(),
            Truncated
        );
        let res = DistinguishedValueEncoder::<Map<Fixed, Fixed>>::decode_value_distinguished(
            &mut parsed,
            Capped::new(&mut buf.as_slice()),
            true,
            DecodeContext::default(),
        );
        assert_eq!(
            res.expect_err("unaligned 12-byte map decoded without error")
                .kind(),
            Truncated
        );
    }

    #[test]
    fn string_merge_invalid_utf8() {
        let mut s = String::new();
        let buf = b"\x02\x80\x80";

        let r = ValueEncoder::<General>::decode_value(
            &mut s,
            Capped::new(&mut buf.as_slice()),
            DecodeContext::default(),
        );
        r.expect_err("must be an error");
        assert!(s.is_empty());
    }

    #[test]
    fn varint() {
        fn check(value: u64, encoded: &[u8]) {
            // Small buffer.
            let mut buf = Vec::with_capacity(1);
            encode_varint(value, &mut buf);
            assert_eq!(buf, encoded);

            // Large buffer.
            let mut buf = Vec::with_capacity(100);
            encode_varint(value, &mut buf);
            assert_eq!(buf, encoded);

            // Constant encoded.
            assert_eq!(const_varint(value).deref(), encoded);

            assert_eq!(encoded_len_varint(value), encoded.len());

            let roundtrip_value = decode_varint(&mut &*encoded).expect("decoding failed");
            assert_eq!(value, roundtrip_value);

            let roundtrip_value = decode_varint_slow(&mut &*encoded).expect("slow decoding failed");
            assert_eq!(value, roundtrip_value);
        }

        check(2u64.pow(0) - 1, &[0x00]);
        check(2u64.pow(0), &[0x01]);

        check(2u64.pow(7) - 1, &[0x7F]);
        check(256, &[0x80, 0x01]);
        check(128, &[0x80, 0x00]);
        check(300, &[0xAC, 0x01]);

        check(2u64.pow(14) - 1, &[0xFF, 0x7E]);
        check(2u64.pow(14), &[0x80, 0x7f]);

        check(0x407f, &[0xFF, 0x7F]);
        check(0x4080, &[0x80, 0x80, 0x00]);
        check(0x8080, &[0x80, 0x80, 0x01]);

        check(2u64.pow(21) - 1, &[0xFF, 0xFE, 0x7E]);
        check(2u64.pow(21), &[0x80, 0xFF, 0x7E]);

        check(0x20407f, &[0xFF, 0xFF, 0x7F]);
        check(0x204080, &[0x80, 0x80, 0x80, 0x00]);
        check(0x404080, &[0x80, 0x80, 0x80, 0x01]);

        check(2u64.pow(28) - 1, &[0xFF, 0xFE, 0xFE, 0x7E]);
        check(2u64.pow(28), &[0x80, 0xFF, 0xFE, 0x7E]);

        check(0x1020407f, &[0xFF, 0xFF, 0xFF, 0x7F]);
        check(0x10204080, &[0x80, 0x80, 0x80, 0x80, 0x00]);
        check(0x20204080, &[0x80, 0x80, 0x80, 0x80, 0x01]);

        check(2u64.pow(35) - 1, &[0xFF, 0xFE, 0xFE, 0xFE, 0x7E]);
        check(2u64.pow(35), &[0x80, 0xFF, 0xFE, 0xFE, 0x7E]);

        check(0x81020407f, &[0xFF, 0xFF, 0xFF, 0xFF, 0x7F]);
        check(0x810204080, &[0x80, 0x80, 0x80, 0x80, 0x80, 0x00]);
        check(0x1010204080, &[0x80, 0x80, 0x80, 0x80, 0x80, 0x01]);

        check(2u64.pow(42) - 1, &[0xFF, 0xFE, 0xFE, 0xFE, 0xFE, 0x7E]);
        check(2u64.pow(42), &[0x80, 0xFF, 0xFE, 0xFE, 0xFE, 0x7E]);

        check(0x4081020407f, &[0xFF, 0xFF, 0xFF, 0xFF, 0xFF, 0x7F]);
        check(0x40810204080, &[0x80, 0x80, 0x80, 0x80, 0x80, 0x80, 0x00]);
        check(0x80810204080, &[0x80, 0x80, 0x80, 0x80, 0x80, 0x80, 0x01]);

        check(
            2u64.pow(49) - 1,
            &[0xFF, 0xFE, 0xFE, 0xFE, 0xFE, 0xFE, 0x7E],
        );
        check(2u64.pow(49), &[0x80, 0xFF, 0xFE, 0xFE, 0xFE, 0xFE, 0x7E]);

        check(0x204081020407f, &[0xFF, 0xFF, 0xFF, 0xFF, 0xFF, 0xFF, 0x7F]);
        check(
            0x2040810204080,
            &[0x80, 0x80, 0x80, 0x80, 0x80, 0x80, 0x80, 0x00],
        );
        check(
            0x4040810204080,
            &[0x80, 0x80, 0x80, 0x80, 0x80, 0x80, 0x80, 0x01],
        );

        check(
            2u64.pow(56) - 1,
            &[0xFF, 0xFE, 0xFE, 0xFE, 0xFE, 0xFE, 0xFE, 0x7E],
        );
        check(
            2u64.pow(56),
            &[0x80, 0xFF, 0xFE, 0xFE, 0xFE, 0xFE, 0xFE, 0x7E],
        );

        check(
            0x10204081020407f,
            &[0xFF, 0xFF, 0xFF, 0xFF, 0xFF, 0xFF, 0xFF, 0x7F],
        );
        check(
            0x102040810204080,
            &[0x80, 0x80, 0x80, 0x80, 0x80, 0x80, 0x80, 0x80, 0x00],
        );
        check(
            0x202040810204080,
            &[0x80, 0x80, 0x80, 0x80, 0x80, 0x80, 0x80, 0x80, 0x01],
        );

        check(
            2u64.pow(63) - 1,
            &[0xFF, 0xFE, 0xFE, 0xFE, 0xFE, 0xFE, 0xFE, 0xFE, 0x7E],
        );
        check(
            2u64.pow(63),
            &[0x80, 0xFF, 0xFE, 0xFE, 0xFE, 0xFE, 0xFE, 0xFE, 0x7E],
        );

        check(
            0x810204081020407f,
            &[0xFF, 0xFF, 0xFF, 0xFF, 0xFF, 0xFF, 0xFF, 0xFF, 0x7F],
        );
        check(
            0x8102040810204080,
            &[0x80, 0x80, 0x80, 0x80, 0x80, 0x80, 0x80, 0x80, 0x80],
        );
        // check(
        //     0x10102040810204080, //
        //     &[0x80, 0x80, 0x80, 0x80, 0x80, 0x80, 0x80, 0x80, 0x80, 0x01],
        // );

        check(
            u64::MAX,
            &[0xFF, 0xFE, 0xFE, 0xFE, 0xFE, 0xFE, 0xFE, 0xFE, 0xFE],
        );
        check(
            i64::MAX as u64,
            &[0xFF, 0xFE, 0xFE, 0xFE, 0xFE, 0xFE, 0xFE, 0xFE, 0x7E],
        );
    }

    #[test]
    fn varint_overflow() {
        let u64_max_plus_one: &[u8] = &[0x80, 0xFF, 0xFE, 0xFE, 0xFE, 0xFE, 0xFE, 0xFE, 0xFE];

        assert_eq!(
            decode_varint(&mut &*u64_max_plus_one)
                .expect_err("decoding u64::MAX + 1 succeeded")
                .kind(),
            InvalidVarint
        );
        assert_eq!(
            decode_varint_slow(&mut &*u64_max_plus_one)
                .expect_err("slow decoding u64::MAX + 1 succeeded")
                .kind(),
            InvalidVarint
        );

        let u64_over_max: &[u8] = &[0xFF, 0xFF, 0xFF, 0xFF, 0xFF, 0xFF, 0xFF, 0xFF, 0xFF];

        assert_eq!(
            decode_varint(&mut &*u64_over_max)
                .expect_err("decoding over-max succeeded")
                .kind(),
            InvalidVarint
        );
        assert_eq!(
            decode_varint_slow(&mut &*u64_over_max)
                .expect_err("slow decoding over-max succeeded")
                .kind(),
            InvalidVarint
        );
    }

    #[test]
    fn varint_truncated() {
        let truncated_one_byte: &[u8] = &[0x80];
        assert_eq!(
            decode_varint(&mut &*truncated_one_byte)
                .expect_err("decoding truncated 1 byte succeeded")
                .kind(),
            Truncated
        );
        assert_eq!(
            decode_varint_slow(&mut &*truncated_one_byte)
                .expect_err("slow decoding truncated 1 byte succeeded")
                .kind(),
            Truncated
        );

        let truncated_two_bytes: &[u8] = &[0x80, 0xFF];
        assert_eq!(
            decode_varint(&mut &*truncated_two_bytes)
                .expect_err("decoding truncated 6 bytes succeeded")
                .kind(),
            Truncated
        );
        assert_eq!(
            decode_varint_slow(&mut &*truncated_two_bytes)
                .expect_err("slow decoding truncated 6 bytes succeeded")
                .kind(),
            Truncated
        );

        let truncated_six_bytes: &[u8] = &[0x80, 0x81, 0x82, 0x8A, 0x8B, 0x8C];
        assert_eq!(
            decode_varint(&mut &*truncated_six_bytes)
                .expect_err("decoding truncated 6 bytes succeeded")
                .kind(),
            Truncated
        );
        assert_eq!(
            decode_varint_slow(&mut &*truncated_six_bytes)
                .expect_err("slow decoding truncated 6 bytes succeeded")
                .kind(),
            Truncated
        );

        let truncated_eight_bytes: &[u8] = &[0x80, 0x81, 0x82, 0x8A, 0x8B, 0x8C, 0xBE, 0xEF];
        assert_eq!(
            decode_varint(&mut &*truncated_eight_bytes)
                .expect_err("decoding truncated 8 bytes succeeded")
                .kind(),
            Truncated
        );
        assert_eq!(
            decode_varint_slow(&mut &*truncated_eight_bytes)
                .expect_err("slow decoding truncated 8 bytes succeeded")
                .kind(),
            Truncated
        );
    }

    fn check_rejects_wrong_wire_type<T: NewForOverwrite + Encoder<E>, E>(wire_type: WireType) {
        let mut out = T::new_for_overwrite();
        assert_eq!(
            <T as Encoder<E>>::decode(
                wire_type,
                false,
                &mut out,
                Capped::new(&mut [0u8; 0].as_slice()),
                DecodeContext::default(),
            ),
            Err(DecodeError::new(WrongWireType))
        );
    }

    fn check_rejects_wrong_wire_type_distinguished<
        T: NewForOverwrite + DistinguishedEncoder<E>,
        E,
    >(
        wire_type: WireType,
    ) {
        let mut out = T::new_for_overwrite();
        assert_eq!(
            <T as DistinguishedEncoder<E>>::decode_distinguished(
                wire_type,
                false,
                &mut out,
                Capped::new(&mut [0u8; 0].as_slice()),
                DecodeContext::default(),
            ),
            Err(DecodeError::new(WrongWireType))
        );
        check_rejects_wrong_wire_type::<T, E>(wire_type);
    }

    #[test]
    fn varints_reject_wrong_wire_type() {
        for wire_type in [
            WireType::LengthDelimited,
            WireType::ThirtyTwoBit,
            WireType::SixtyFourBit,
        ] {
            check_rejects_wrong_wire_type_distinguished::<u32, General>(wire_type);
            check_rejects_wrong_wire_type_distinguished::<u64, General>(wire_type);
            check_rejects_wrong_wire_type_distinguished::<i32, General>(wire_type);
            check_rejects_wrong_wire_type_distinguished::<i64, General>(wire_type);
            check_rejects_wrong_wire_type_distinguished::<bool, General>(wire_type);
        }
    }

    #[test]
    fn floats_reject_wrong_wire_type() {
        for wire_type in [
            WireType::Varint,
            WireType::LengthDelimited,
            WireType::SixtyFourBit,
        ] {
            check_rejects_wrong_wire_type::<f32, General>(wire_type);
            check_rejects_wrong_wire_type::<f32, Fixed>(wire_type);
        }
        for wire_type in [
            WireType::Varint,
            WireType::LengthDelimited,
            WireType::ThirtyTwoBit,
        ] {
            check_rejects_wrong_wire_type::<f64, General>(wire_type);
            check_rejects_wrong_wire_type::<f64, Fixed>(wire_type);
        }
    }

    #[test]
    fn variable_length_values_reject_wrong_wire_type() {
        for wire_type in [
            WireType::Varint,
            WireType::ThirtyTwoBit,
            WireType::SixtyFourBit,
        ] {
            check_rejects_wrong_wire_type_distinguished::<String, General>(wire_type);
            check_rejects_wrong_wire_type_distinguished::<Blob, General>(wire_type);
            check_rejects_wrong_wire_type_distinguished::<Vec<u8>, PlainBytes>(wire_type);
        }
    }

    proptest! {
        #[test]
        fn u32_in_u64(value: u32) {
            let mut buf = Vec::<u8>::new();
            ValueEncoder::<General>::encode_value(&value, &mut buf);
            let mut out = 0u64;
            prop_assert!(ValueEncoder::<General>::decode_value(
                &mut out,
                Capped::new(&mut &*buf),
                DecodeContext::default(),
            ).is_ok());
            prop_assert_eq!(out, value as u64);
        }

        #[test]
        fn i32_in_i64(value: i32) {
            let mut buf = Vec::<u8>::new();
            ValueEncoder::<General>::encode_value(&value, &mut buf);
            let mut out = 0i64;
            prop_assert!(ValueEncoder::<General>::decode_value(
                &mut out,
                Capped::new(&mut &*buf),
                DecodeContext::default(),
            ).is_ok());
            prop_assert_eq!(out, value as i64);
        }

        #[test]
        fn u64_in_u32(value: u32) {
            let value = value as u64;
            let mut buf = Vec::<u8>::new();
            ValueEncoder::<General>::encode_value(&value, &mut buf);
            let mut out = 0u32;
            prop_assert!(ValueEncoder::<General>::decode_value(
                &mut out,
                Capped::new(&mut &*buf),
                DecodeContext::default(),
            ).is_ok());
            prop_assert_eq!(out as u64, value);
        }

        #[test]
        fn i64_in_i32(value: i32) {
            let value = value as i64;
            let mut buf = Vec::<u8>::new();
            ValueEncoder::<General>::encode_value(&value, &mut buf);
            let mut out = 0i32;
            prop_assert!(ValueEncoder::<General>::decode_value(
                &mut out,
                Capped::new(&mut &*buf),
                DecodeContext::default(),
            ).is_ok());
            prop_assert_eq!(out as i64, value);
        }

        #[test]
        fn u32_out_of_range(value in u32::MAX as u64 + 1..) {
            let mut buf = Vec::<u8>::new();
            ValueEncoder::<General>::encode_value(&value, &mut buf);
            let mut out = 0u32;
            prop_assert_eq!(
                ValueEncoder::<General>::decode_value(
                    &mut out,
                    Capped::new(&mut &*buf),
                    DecodeContext::default(),
                ),
                Err(DecodeError::new(OutOfDomainValue))
            );
        }

        #[test]
        fn i32_out_of_range(
            low_value in ..i32::MIN as i64 - 1,
            high_value in i32::MAX as i64 + 1..,
        ) {
            for value in [low_value, high_value] {
                let mut buf = Vec::<u8>::new();
                ValueEncoder::<General>::encode_value(&value, &mut buf);
                let mut out = 0i32;
                prop_assert_eq!(
                    ValueEncoder::<General>::decode_value(
                        &mut out,
                        Capped::new(&mut &*buf),
                        DecodeContext::default(),
                    ),
                    Err(DecodeError::new(OutOfDomainValue))
                );
            }
        }

        #[test]
        fn u16_out_of_range(value in u16::MAX as u64 + 1..) {
            let mut buf = Vec::<u8>::new();
            ValueEncoder::<General>::encode_value(&value, &mut buf);
            let mut out = 0u16;
            prop_assert_eq!(
                ValueEncoder::<General>::decode_value(
                    &mut out,
                    Capped::new(&mut &*buf),
                    DecodeContext::default(),
                ),
                Err(DecodeError::new(OutOfDomainValue))
            );
        }

        #[test]
        fn i16_out_of_range(
            low_value in ..i16::MIN as i64 - 1,
            high_value in i16::MAX as i64 + 1..,
        ) {
            for value in [low_value, high_value] {
                let mut buf = Vec::<u8>::new();
                ValueEncoder::<General>::encode_value(&value, &mut buf);
                let mut out = 0i16;
                prop_assert_eq!(
                    ValueEncoder::<General>::decode_value(
                        &mut out,
                        Capped::new(&mut &*buf),
                        DecodeContext::default(),
                    ),
                    Err(DecodeError::new(OutOfDomainValue))
                );
            }
        }

        #[test]
        fn u8_out_of_range(value in u8::MAX as u64 + 1..) {
            let mut buf = Vec::<u8>::new();
            ValueEncoder::<Varint>::encode_value(&value, &mut buf);
            let mut out = 0u8;
            prop_assert_eq!(
                ValueEncoder::<Varint>::decode_value(
                    &mut out,
                    Capped::new(&mut &*buf),
                    DecodeContext::default(),
                ),
                Err(DecodeError::new(OutOfDomainValue))
            );
        }

        #[test]
        fn i8_out_of_range(
            low_value in ..i8::MIN as i64 - 1,
            high_value in i8::MAX as i64 + 1..,
        ) {
            for value in [low_value, high_value] {
                let mut buf = Vec::<u8>::new();
                ValueEncoder::<Varint>::encode_value(&value, &mut buf);
                let mut out = 0i8;
                prop_assert_eq!(
                    ValueEncoder::<Varint>::decode_value(
                        &mut out,
                        Capped::new(&mut &*buf),
                        DecodeContext::default(),
                    ),
                    Err(DecodeError::new(OutOfDomainValue))
                );
            }
        }

        #[test]
        fn bool_out_of_range(varint in 2u64..) {
            let mut buf = Vec::<u8>::new();
            encode_varint(varint, &mut buf);
            let mut out = false;
            prop_assert_eq!(
                ValueEncoder::<General>::decode_value(
                    &mut out,
                    Capped::new(&mut &*buf),
                    DecodeContext::default(),
                ),
                Err(DecodeError::new(OutOfDomainValue))
            );
        }

        #[test]
        fn field_key_too_big(tag in u32::MAX as u64 + 1..) {
            let mut buf = Vec::<u8>::new();
            encode_varint(tag << 2, &mut buf);
            prop_assert_eq!(
                TagReader::new().decode_key(Capped::new(&mut buf.as_slice())),
                Err(DecodeError::new(TagOverflowed))
            );
        }
    }
}<|MERGE_RESOLUTION|>--- conflicted
+++ resolved
@@ -1387,11 +1387,7 @@
     /// Decodes a field assuming the encoder's wire type directly from the buffer, also performing
     /// any additional validation required to guarantee that the value would be re-encoded into the
     /// exact same bytes.
-<<<<<<< HEAD
-    // TODO(widders): should allow_empty be a generic const?
-=======
     // TODO(widders): consider making allow_empty a const generic param
->>>>>>> a073da75
     fn decode_value_distinguished<B: Buf + ?Sized>(
         value: &mut Self,
         buf: Capped<B>,
