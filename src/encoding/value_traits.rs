--- conflicted
+++ resolved
@@ -755,11 +755,7 @@
 
     #[inline]
     fn is_empty(&self) -> bool {
-<<<<<<< HEAD
-        self.len() == 0
-=======
         Self::is_empty(self)
->>>>>>> 5169f468
     }
 
     #[inline]
